/*global define*/
define([
        'dojo/_base/window',
        'dojo/dom-class',
        'dojo/io-query',
        'dojo/parser',
        'dojo/ready',
        'Core/Color',
        'Core/Math',
        'Core/Cartographic',
        'Core/Cartesian3',
        'Core/Matrix4',
        'Core/Ellipsoid',
        'Core/Extent',
        'Core/ExtentGeometry',
        'Core/EllipseGeometry',
        'Core/EllipsoidGeometry',
        'Core/PolygonGeometry',
        'Core/BoxGeometry',
        'Core/GeometryFilters',
        'Core/VertexFormat',
        'Core/Transforms',
        'Core/ScreenSpaceEventHandler',
        'Core/ScreenSpaceEventType',
        'Scene/Primitive',
        'Scene/Appearance',
        'Scene/Material',
        'Widgets/Dojo/checkForChromeFrame',
        'Widgets/Dojo/CesiumViewerWidget'
    ], function(
        win,
        domClass,
        ioQuery,
        parser,
        ready,
        Color,
        CesiumMath,
        Cartographic,
        Cartesian3,
        Matrix4,
        Ellipsoid,
        Extent,
        ExtentGeometry,
        EllipseGeometry,
        EllipsoidGeometry,
        PolygonGeometry,
        BoxGeometry,
        GeometryFilters,
        VertexFormat,
        Transforms,
        ScreenSpaceEventHandler,
        ScreenSpaceEventType,
        Primitive,
        Appearance,
        Material,
        checkForChromeFrame,
        CesiumViewerWidget) {
    "use strict";
    /*global console*/

    ready(function() {
        parser.parse();

        checkForChromeFrame();

        var endUserOptions = {};
        if (window.location.search) {
            endUserOptions = ioQuery.queryToObject(window.location.search.substring(1));
        }

        var widget = new CesiumViewerWidget({
            endUserOptions : endUserOptions,
            enableDragDrop : true
        });
        widget.placeAt('cesiumContainer');
        widget.startup();
        widget.fullscreen.viewModel.fullscreenElement(document.body);

        var scene = widget.scene;
<<<<<<< HEAD
        var ellipsoid = widget.ellipsoid;
=======
        var ellipsoid = widget.centralBody.getEllipsoid();
>>>>>>> f20c8f57

        var mesh = new ExtentGeometry({
            vertexFormat : VertexFormat.POSITION_AND_NORMAL,
            extent : new Extent(
                CesiumMath.toRadians(-180.0),
                CesiumMath.toRadians(50.0),
                CesiumMath.toRadians(180.0),
                CesiumMath.toRadians(90.0)),
            granularity : 0.006,                     // More than 64K vertices
            pickData : 'mesh',
            color : Color.CORNFLOWERBLUE
        });

        var mesh2 = new EllipsoidGeometry({
            vertexFormat : VertexFormat.POSITION_AND_NORMAL,
            ellipsoid : new Ellipsoid(500000.0, 500000.0, 1000000.0),
            modelMatrix : Matrix4.multiplyByTranslation(Transforms.eastNorthUpToFixedFrame(
<<<<<<< HEAD
                    ellipsoid.cartographicToCartesian(Cartographic.fromDegrees(-95.59777, 40.03883))), new Cartesian3(0.0, 0.0, 500000.0)),
            pickData : 'mesh2'
=======
                    Ellipsoid.WGS84.cartographicToCartesian(Cartographic.fromDegrees(-95.59777, 40.03883))), new Cartesian3(0.0, 0.0, 500000.0)),
            pickData : 'mesh2',
            color : Color.AQUAMARINE.clone()
>>>>>>> f20c8f57
        });
        mesh2.color.alpha = 0.5;

        var mesh3 = new BoxGeometry({
            vertexFormat : VertexFormat.POSITION_AND_NORMAL,
            dimensions : new Cartesian3(1000000.0, 1000000.0, 2000000.0),
            modelMatrix : Matrix4.multiplyByTranslation(Transforms.eastNorthUpToFixedFrame(
<<<<<<< HEAD
                ellipsoid.cartographicToCartesian(Cartographic.fromDegrees(-75.59777, 40.03883))), new Cartesian3(0.0, 0.0, 3000000.0)),
            pickData : 'mesh3'
=======
                Ellipsoid.WGS84.cartographicToCartesian(Cartographic.fromDegrees(-75.59777, 40.03883))), new Cartesian3(0.0, 0.0, 3000000.0)),
            pickData : 'mesh3',
            color : Color.BLANCHEDALMOND
>>>>>>> f20c8f57
        });

        var mesh4 = new EllipseGeometry({
            vertexFormat : VertexFormat.POSITION_ONLY,
            ellipsoid : ellipsoid,
            center : ellipsoid.cartographicToCartesian(Cartographic.fromDegrees(-100, 20)),
            semiMinorAxis : 500000.0,
            semiMajorAxis : 1000000.0,
            bearing : CesiumMath.PI_OVER_FOUR,
            height : 1000000.0,
            pickData : 'mesh4'
        });

        var primitive = new Primitive({
<<<<<<< HEAD
            geometries : [mesh, mesh2, mesh3, mesh4],
            appearance : Appearance.CLOSED_TRANSLUCENT
=======
            geometries : [mesh, mesh2, mesh3],
            appearance : Appearance.PER_GEOMETRY_COLOR_CLOSED_TRANSLUCENT
>>>>>>> f20c8f57
        });
        scene.getPrimitives().add(primitive);

        var m = new Material({
            context : widget.scene.getContext(),
            fabric : {
                materials : {
                    diffuseMaterial : {
                        type : 'DiffuseMap',
                        uniforms : {
                            image : '../Sandcastle/images/bumpmap.png'
                        }
                    },
                    normalMap : {
                        type : 'NormalMap',
                        uniforms : {
                            image : '../Sandcastle/images/normalmap.png',
                            strength : 0.6
                        }
                    }
                },
                components : {
                    diffuse : 'diffuseMaterial.diffuse',
                    specular : 0.01,
                    normal : 'normalMap.normal'
                }
            }
        });
        var rs = {
            depthTest : {
                enabled : true
            }
        };
        var appearance = new Appearance({
            material : m,
            renderState : rs
        });

        var mesh5 = new EllipsoidGeometry({
            vertexFormat : VertexFormat.ALL,
            ellipsoid : new Ellipsoid(1000000.0, 500000.0, 500000.0),
            modelMatrix : Matrix4.multiplyByTranslation(Transforms.eastNorthUpToFixedFrame(
                    ellipsoid.cartographicToCartesian(Cartographic.fromDegrees(-75.59777, 40.03883))), new Cartesian3(0.0, 0.0, 4500000.0)),
            pickData : 'mesh5'
        });

        var primitive2 = new Primitive({
            geometries : mesh5,
            appearance :appearance,
            vertexCacheOptimize : false,
            releaseGeometries : true,
            transformToWorldCoordinates : false
        });
        scene.getPrimitives().add(primitive2);

        var polygonGeometry = new PolygonGeometry({
                polygonHierarchy : {
                    positions : ellipsoid.cartographicArrayToCartesianArray([
                        Cartographic.fromDegrees(-109.0, 30.0),
                        Cartographic.fromDegrees(-95.0, 30.0),
                        Cartographic.fromDegrees(-95.0, 40.0),
                        Cartographic.fromDegrees(-109.0, 40.0)
                    ]),
                    holes : [{
                        positions : ellipsoid.cartographicArrayToCartesianArray([
                            Cartographic.fromDegrees(-107.0, 31.0),
                            Cartographic.fromDegrees(-107.0, 39.0),
                            Cartographic.fromDegrees(-97.0, 39.0),
                            Cartographic.fromDegrees(-97.0, 31.0)
                        ]),
                        holes : [{
                            positions : ellipsoid.cartographicArrayToCartesianArray([
                                Cartographic.fromDegrees(-105.0, 33.0),
                                Cartographic.fromDegrees(-99.0, 33.0),
                                Cartographic.fromDegrees(-99.0, 37.0),
                                Cartographic.fromDegrees(-105.0, 37.0)
                                ]),
                            holes : [{
                                positions : ellipsoid.cartographicArrayToCartesianArray([
                                    Cartographic.fromDegrees(-103.0, 34.0),
                                    Cartographic.fromDegrees(-101.0, 34.0),
                                    Cartographic.fromDegrees(-101.0, 36.0),
                                    Cartographic.fromDegrees(-103.0, 36.0)
                                ])
                            }]
                        }]
                    }]
                },
                pickData : 'polygon3'
            });

        widget.scene.getPrimitives().add(new Primitive({
            geometries : polygonGeometry,
            appearance : Appearance.CLOSED_TRANSLUCENT
        }));

        var handler = new ScreenSpaceEventHandler(scene.getCanvas());
        handler.setInputAction(
            function (movement) {
                var pickedObject = scene.pick(movement.endPosition);
                if (typeof pickedObject !== 'undefined') {
                    console.log(pickedObject);
                }
            },
            ScreenSpaceEventType.MOUSE_MOVE
        );

        domClass.remove(win.body(), 'loading');
    });
});<|MERGE_RESOLUTION|>--- conflicted
+++ resolved
@@ -77,11 +77,7 @@
         widget.fullscreen.viewModel.fullscreenElement(document.body);
 
         var scene = widget.scene;
-<<<<<<< HEAD
-        var ellipsoid = widget.ellipsoid;
-=======
         var ellipsoid = widget.centralBody.getEllipsoid();
->>>>>>> f20c8f57
 
         var mesh = new ExtentGeometry({
             vertexFormat : VertexFormat.POSITION_AND_NORMAL,
@@ -99,14 +95,9 @@
             vertexFormat : VertexFormat.POSITION_AND_NORMAL,
             ellipsoid : new Ellipsoid(500000.0, 500000.0, 1000000.0),
             modelMatrix : Matrix4.multiplyByTranslation(Transforms.eastNorthUpToFixedFrame(
-<<<<<<< HEAD
                     ellipsoid.cartographicToCartesian(Cartographic.fromDegrees(-95.59777, 40.03883))), new Cartesian3(0.0, 0.0, 500000.0)),
-            pickData : 'mesh2'
-=======
-                    Ellipsoid.WGS84.cartographicToCartesian(Cartographic.fromDegrees(-95.59777, 40.03883))), new Cartesian3(0.0, 0.0, 500000.0)),
             pickData : 'mesh2',
             color : Color.AQUAMARINE.clone()
->>>>>>> f20c8f57
         });
         mesh2.color.alpha = 0.5;
 
@@ -114,14 +105,9 @@
             vertexFormat : VertexFormat.POSITION_AND_NORMAL,
             dimensions : new Cartesian3(1000000.0, 1000000.0, 2000000.0),
             modelMatrix : Matrix4.multiplyByTranslation(Transforms.eastNorthUpToFixedFrame(
-<<<<<<< HEAD
                 ellipsoid.cartographicToCartesian(Cartographic.fromDegrees(-75.59777, 40.03883))), new Cartesian3(0.0, 0.0, 3000000.0)),
-            pickData : 'mesh3'
-=======
-                Ellipsoid.WGS84.cartographicToCartesian(Cartographic.fromDegrees(-75.59777, 40.03883))), new Cartesian3(0.0, 0.0, 3000000.0)),
             pickData : 'mesh3',
             color : Color.BLANCHEDALMOND
->>>>>>> f20c8f57
         });
 
         var mesh4 = new EllipseGeometry({
@@ -136,13 +122,8 @@
         });
 
         var primitive = new Primitive({
-<<<<<<< HEAD
             geometries : [mesh, mesh2, mesh3, mesh4],
-            appearance : Appearance.CLOSED_TRANSLUCENT
-=======
-            geometries : [mesh, mesh2, mesh3],
             appearance : Appearance.PER_GEOMETRY_COLOR_CLOSED_TRANSLUCENT
->>>>>>> f20c8f57
         });
         scene.getPrimitives().add(primitive);
 
