/*global defineSuite*/
defineSuite([
         'Core/SphereGeometry',
         'Core/Cartesian3',
         'Core/Math',
         'Core/VertexFormat'
     ], function(
         SphereGeometry,
         Cartesian3,
         CesiumMath,
         VertexFormat) {
    "use strict";
    /*global jasmine,describe,xdescribe,it,xit,expect,beforeEach,afterEach,beforeAll,afterAll,spyOn,runs,waits,waitsFor*/

    it('constructor throws with invalid stackPartitions', function() {
        expect(function() {
            return new SphereGeometry({
                stackPartitions : -1
            });
        }).toThrow();
    });

    it('constructor throws with invalid slicePartitions', function() {
        expect(function() {
            return new SphereGeometry({
                slicePartitions : -1
            });
        }).toThrow();
    });

    it('computes positions', function() {
        var m = SphereGeometry.createGeometry(new SphereGeometry({
            vertexFormat : VertexFormat.POSITION_ONLY,
            radius : 1,
<<<<<<< HEAD
            numberOfPartitions : 1
        }));
=======
            stackPartitions : 3,
            slicePartitions: 3
        });
>>>>>>> 26b4c49e

        expect(m.attributes.position.values.length).toEqual(3 * 8);
        expect(m.indices.length).toEqual(12 * 3);
        expect(m.boundingSphere.radius).toEqual(1);
    });

    it('compute all vertex attributes', function() {
        var m = SphereGeometry.createGeometry(new SphereGeometry({
            vertexFormat : VertexFormat.ALL,
            radius : 1,
<<<<<<< HEAD
            numberOfPartitions : 2
        }));
=======
            stackPartitions : 3,
            slicePartitions: 3
        });
>>>>>>> 26b4c49e

        expect(m.attributes.position.values.length).toEqual(3 * 8);
        expect(m.attributes.st.values.length).toEqual(2 * 8);
        expect(m.attributes.normal.values.length).toEqual(3 * 8);
        expect(m.attributes.tangent.values.length).toEqual(3 * 8);
        expect(m.attributes.binormal.values.length).toEqual(3 * 8);
        expect(m.indices.length).toEqual(3 * 12);
    });

    it('computes attributes for a unit sphere', function() {
        var m = SphereGeometry.createGeometry(new SphereGeometry({
            vertexFormat : VertexFormat.ALL,
            radius : 1,
<<<<<<< HEAD
            numberOfPartitions : 3
        }));
=======
            stackPartitions : 3,
            slicePartitions: 3
        });
>>>>>>> 26b4c49e

        var positions = m.attributes.position.values;
        var normals = m.attributes.normal.values;
        var tangents = m.attributes.tangent.values;
        var binormals = m.attributes.binormal.values;

        for ( var i = 0; i < positions.length; i += 3) {
            var position = Cartesian3.fromArray(positions, i);
            var normal = Cartesian3.fromArray(normals, i);
            var tangent = Cartesian3.fromArray(tangents, i);
            var binormal = Cartesian3.fromArray(binormals, i);

            expect(position.magnitude()).toEqualEpsilon(1.0, CesiumMath.EPSILON10);
            expect(normal).toEqualEpsilon(position.normalize(), CesiumMath.EPSILON7);
            expect(Cartesian3.dot(Cartesian3.UNIT_Z, tangent)).not.toBeLessThan(0.0);
            expect(binormal).toEqualEpsilon(Cartesian3.cross(normal, tangent), CesiumMath.EPSILON7);
        }
    });
});<|MERGE_RESOLUTION|>--- conflicted
+++ resolved
@@ -32,14 +32,9 @@
         var m = SphereGeometry.createGeometry(new SphereGeometry({
             vertexFormat : VertexFormat.POSITION_ONLY,
             radius : 1,
-<<<<<<< HEAD
-            numberOfPartitions : 1
-        }));
-=======
             stackPartitions : 3,
             slicePartitions: 3
-        });
->>>>>>> 26b4c49e
+        }));
 
         expect(m.attributes.position.values.length).toEqual(3 * 8);
         expect(m.indices.length).toEqual(12 * 3);
@@ -50,14 +45,9 @@
         var m = SphereGeometry.createGeometry(new SphereGeometry({
             vertexFormat : VertexFormat.ALL,
             radius : 1,
-<<<<<<< HEAD
-            numberOfPartitions : 2
-        }));
-=======
             stackPartitions : 3,
             slicePartitions: 3
-        });
->>>>>>> 26b4c49e
+        }));
 
         expect(m.attributes.position.values.length).toEqual(3 * 8);
         expect(m.attributes.st.values.length).toEqual(2 * 8);
@@ -71,14 +61,9 @@
         var m = SphereGeometry.createGeometry(new SphereGeometry({
             vertexFormat : VertexFormat.ALL,
             radius : 1,
-<<<<<<< HEAD
-            numberOfPartitions : 3
-        }));
-=======
             stackPartitions : 3,
             slicePartitions: 3
-        });
->>>>>>> 26b4c49e
+        }));
 
         var positions = m.attributes.position.values;
         var normals = m.attributes.normal.values;
