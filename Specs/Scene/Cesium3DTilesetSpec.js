/*global defineSuite*/
defineSuite([
        'Scene/Cesium3DTileset',
        'Core/Cartesian3',
        'Core/Color',
        'Core/defaultValue',
        'Core/defined',
        'Core/HeadingPitchRange',
        'Core/loadWithXhr',
        'Core/Math',
        'Core/Matrix4',
        'Core/PrimitiveType',
        'Core/RequestScheduler',
        'Renderer/ClearCommand',
        'Renderer/ContextLimits',
        'Scene/Cesium3DTile',
        'Scene/Cesium3DTileColorBlendMode',
        'Scene/Cesium3DTileContentState',
        'Scene/Cesium3DTileOptimizations',
        'Scene/Cesium3DTileRefine',
        'Scene/Cesium3DTileStyle',
        'Scene/CullFace',
        'Scene/CullingVolume',
        'Scene/PerspectiveFrustum',
        'Specs/Cesium3DTilesTester',
        'Specs/createScene',
        'Specs/pollToPromise',
        'ThirdParty/when'
    ], function(
        Cesium3DTileset,
        Cartesian3,
        Color,
        defaultValue,
        defined,
        HeadingPitchRange,
        loadWithXhr,
        CesiumMath,
        Matrix4,
        PrimitiveType,
        RequestScheduler,
        ClearCommand,
        ContextLimits,
        Cesium3DTile,
        Cesium3DTileColorBlendMode,
        Cesium3DTileContentState,
        Cesium3DTileOptimizations,
        Cesium3DTileRefine,
        Cesium3DTileStyle,
        CullFace,
        CullingVolume,
        PerspectiveFrustum,
        Cesium3DTilesTester,
        createScene,
        pollToPromise,
        when) {
    'use strict';

    var scene;
    var centerLongitude = -1.31968;
    var centerLatitude = 0.698874;

    // Parent tile with content and four child tiles with content
    var tilesetUrl = './Data/Cesium3DTiles/Tilesets/Tileset/';

    // Parent tile with no content and four child tiles with content
    var tilesetEmptyRootUrl = './Data/Cesium3DTiles/Tilesets/TilesetEmptyRoot/';

    var tilesetReplacement1Url = './Data/Cesium3DTiles/Tilesets/TilesetReplacement1/';
    var tilesetReplacement2Url = './Data/Cesium3DTiles/Tilesets/TilesetReplacement2/';
    var tilesetReplacement3Url = './Data/Cesium3DTiles/Tilesets/TilesetReplacement3/';

    // 3 level tree with mix of additive and replacement refinement
    var tilesetRefinementMix = './Data/Cesium3DTiles/Tilesets/TilesetRefinementMix/';

    // tileset.json : root content points to tiles2.json
    // tiles2.json: root with b3dm content, three children with b3dm content, one child points to tiles3.json
    // tiles3.json: root with b3dm content
    var tilesetOfTilesetsUrl = './Data/Cesium3DTiles/Tilesets/TilesetOfTilesets/';

    var withoutBatchTableUrl = './Data/Cesium3DTiles/Batched/BatchedWithoutBatchTable/';
    var withBatchTableUrl = './Data/Cesium3DTiles/Batched/BatchedWithBatchTable/';
    var noBatchIdsUrl = './Data/Cesium3DTiles/Batched/BatchedNoBatchIds/';

    var withTransformBoxUrl = './Data/Cesium3DTiles/Batched/BatchedWithTransformBox/';
    var withTransformSphereUrl = './Data/Cesium3DTiles/Batched/BatchedWithTransformSphere/';
    var withTransformRegionUrl = './Data/Cesium3DTiles/Batched/BatchedWithTransformRegion/';
    var withBoundingSphereUrl = './Data/Cesium3DTiles/Batched/BatchedWithBoundingSphere/';

    var compositeUrl = './Data/Cesium3DTiles/Composite/Composite/';
    var instancedRedMaterialUrl = './Data/Cesium3DTiles/Instanced/InstancedRedMaterial';

    // 1 tile where each feature is a different source color
    var colorsUrl = './Data/Cesium3DTiles/Batched/BatchedColors/';

    // 1 tile where each feature has a reddish texture
    var texturedUrl = './Data/Cesium3DTiles/Batched/BatchedTextured/';

    // 1 tile with translucent features
    var translucentUrl = './Data/Cesium3DTiles/Batched/BatchedTranslucent/';

    // 1 tile with opaque and translucent features
    var translucentOpaqueMixUrl = './Data/Cesium3DTiles/Batched/BatchedTranslucentOpaqueMix/';

    // Root tile is transformed from local space to wgs84, child tile is rotated, scaled, and translated locally
    var tilesetWithTransformsUrl = './Data/Cesium3DTiles/Tilesets/TilesetWithTransforms';

    // Root tile with 4 b3dm children and 1 pnts child with a viewer request volume
    var tilesetWithViewerRequestVolumeUrl = './Data/Cesium3DTiles/Tilesets/TilesetWithViewerRequestVolume';

    // Parent tile with content and four child tiles with content with viewer request volume for each child
    var tilesetReplacementWithViewerRequestVolumeUrl = './Data/Cesium3DTiles/Tilesets/TilesetReplacementWithViewerRequestVolume';

    var tilesetWithExternalResourcesUrl = './Data/Cesium3DTiles/Tilesets/TilesetWithExternalResources';

    var styleUrl = './Data/Cesium3DTiles/Style/style.json';

    var pointCloudUrl = './Data/Cesium3DTiles/PointCloud/PointCloudRGB';
    var pointCloudBatchedUrl = './Data/Cesium3DTiles/PointCloud/PointCloudBatched';

    var originalMaximumRequests;

    beforeAll(function() {
        scene = createScene();
    });

    afterAll(function() {
        scene.destroyForSpecs();
    });

    beforeEach(function() {
        scene.morphTo3D(0.0);

        var camera = scene.camera;
        camera.frustum = new PerspectiveFrustum();
        camera.frustum.aspectRatio = scene.drawingBufferWidth / scene.drawingBufferHeight;
        camera.frustum.fov = CesiumMath.toRadians(60.0);

        originalMaximumRequests = RequestScheduler.maximumRequests;
        viewAllTiles();
    });

    afterEach(function() {
        RequestScheduler.maximumRequests = originalMaximumRequests;
        scene.primitives.removeAll();

        // Wait for any pending requests to complete before ending each test
        return pollToPromise(function() {
            return RequestScheduler.getNumberOfAvailableRequests() === RequestScheduler.maximumRequests;
        });
    });

    function setZoom(distance) {
        // Bird's eye view
        var center = Cartesian3.fromRadians(centerLongitude, centerLatitude);
        scene.camera.lookAt(center, new HeadingPitchRange(0.0, -1.57, distance));
    }

    function viewAllTiles() {
        setZoom(15.0);
    }

    function viewRootOnly() {
        setZoom(100.0);
    }

    function viewNothing() {
        setZoom(200.0);
    }

    it('throws with undefined url', function() {
        expect(function() {
            return new Cesium3DTileset();
        }).toThrowDeveloperError();
    });

    it('rejects readyPromise with invalid tileset.json', function() {
        spyOn(loadWithXhr, 'load').and.callFake(function(url, responseType, method, data, headers, deferred, overrideMimeType) {
            deferred.reject();
        });

        var tileset = scene.primitives.add(new Cesium3DTileset({
            url : 'invalid.json'
        }));
        return tileset.readyPromise.then(function() {
            fail('should not resolve');
        }).otherwise(function(error) {
            expect(tileset.ready).toEqual(false);
        });
    });

    it('rejects readyPromise with invalid tileset version', function() {
        var tilesetJson = {
            asset : {
                version : 2.0
            }
        };

        var uri = 'data:text/plain;base64,' + btoa(JSON.stringify(tilesetJson));

        var tileset = scene.primitives.add(new Cesium3DTileset({
            url : uri
        }));
        return tileset.readyPromise.then(function() {
            fail('should not resolve');
        }).otherwise(function(error) {
            expect(tileset.ready).toEqual(false);
        });
    });

    it('url and tilesetUrl set up correctly given tileset.json path', function() {
        var path = './Data/Cesium3DTiles/Tilesets/TilesetOfTilesets/tileset.json';
        var tileset = new Cesium3DTileset({
            url : path
        });
        expect(tileset.url).toEqual(path);
        expect(tileset._tilesetUrl).toEqual(path);
    });

    it('url and tilesetUrl set up correctly given directory without trailing slash', function() {
        var path = './Data/Cesium3DTiles/Tilesets/TilesetOfTilesets';
        var tileset = new Cesium3DTileset({
            url : path
        });
        expect(tileset.url).toEqual(path);
        expect(tileset._tilesetUrl).toEqual(path + '/tileset.json');
    });

    it('url and tilesetUrl set up correctly given directory with trailing slash', function() {
        var path = './Data/Cesium3DTiles/Tilesets/TilesetOfTilesets/';
        var tileset = new Cesium3DTileset({
            url : path
        });
        expect(tileset.url).toEqual(path);
        expect(tileset._tilesetUrl).toEqual(path + 'tileset.json');
    });

    it('url and tilesetUrl set up correctly given path with query string', function() {
        var path = './Data/Cesium3DTiles/Tilesets/TilesetOfTilesets';
        var param = '?param1=1&param2=2';
        var tileset = new Cesium3DTileset({
            url : path + param
        });
        expect(tileset.url).toEqual(path + param);
        expect(tileset._tilesetUrl).toEqual(path + '/tileset.json' + param);
    });

    it('resolves readyPromise', function() {
        return Cesium3DTilesTester.loadTileset(scene, tilesetUrl).then(function(tileset) {
            return tileset.readyPromise.then(function(tileset) {
                expect(tileset.ready).toEqual(true);
            });
        });
    });

    it('loads tileset.json', function() {
        return Cesium3DTilesTester.loadTileset(scene, tilesetUrl).then(function(tileset) {
            var asset = tileset.asset;
            expect(asset).toBeDefined();
            expect(asset.version).toEqual('0.0');
            expect(asset.tilesetVersion).toEqual('1.2.3');

            var properties = tileset.properties;
            expect(properties).toBeDefined();
            expect(properties.id).toBeDefined();
            expect(properties.id.minimum).toEqual(0);
            expect(properties.id.maximum).toEqual(9);

            expect(tileset._geometricError).toEqual(240.0);
            expect(tileset._root).toBeDefined();
            expect(tileset.url).toEqual(tilesetUrl);
        });
    });

    it('passes version in query string to tiles', function() {
        return Cesium3DTilesTester.loadTileset(scene, tilesetUrl).then(function(tileset) {
            expect(tileset._root.content._url).toEqual(tilesetUrl + 'parent.b3dm?v=1.2.3');
        });
    });

    it('passes version in query string to all external resources', function() {
        //Spy on loadWithXhr so we can verify requested urls
        spyOn(loadWithXhr, 'load').and.callThrough();

        var queryParams = '?a=1&b=boy';
        var queryParamsWithVersion = '?a=1&b=boy&v=1.2.3';
        return Cesium3DTilesTester.loadTileset(scene, tilesetWithExternalResourcesUrl + queryParams).then(function(tileset) {
            var calls = loadWithXhr.load.calls.all();
            var callsLength = calls.length;
            for (var i = 0; i < callsLength; ++i) {
                var url = calls[0].args[0];
                if (url.indexOf(tilesetWithExternalResourcesUrl) >= 0) {
                    var query = url.slice(url.indexOf('?'));
                    if (url.indexOf('tileset.json') >= 0) {
                        // The initial tileset.json does not have a tileset version parameter
                        expect(query).toBe(queryParams);
                    } else {
                        expect(query).toBe(queryParamsWithVersion);
                    }
                }
            }
        });
    });

    it('throws when getting asset and tileset is not ready', function() {
        var tileset = new Cesium3DTileset({
            url : tilesetUrl
        });
        expect(function() {
            return tileset.asset;
        }).toThrowDeveloperError();
    });

    it('throws when getting properties and tileset is not ready', function() {
        var tileset = new Cesium3DTileset({
            url : tilesetUrl
        });
        expect(function() {
            return tileset.properties;
        }).toThrowDeveloperError();
    });

    it('requests tile with invalid magic', function() {
        var invalidMagicBuffer = Cesium3DTilesTester.generateBatchedTileBuffer({
            magic : [120, 120, 120, 120]
        });
        var tileset = scene.primitives.add(new Cesium3DTileset({
            url : tilesetUrl
        }));
        return tileset.readyPromise.then(function(tileset) {
            // Start spying after the tileset json has been loaded
            spyOn(loadWithXhr, 'load').and.callFake(function(url, responseType, method, data, headers, deferred, overrideMimeType) {
                deferred.resolve(invalidMagicBuffer);
            });
            scene.renderForSpecs(); // Request root
            var root = tileset._root;
            return root.contentReadyPromise.then(function() {
                fail('should not resolve');
            }).otherwise(function(error) {
                expect(error.message).toBe('Invalid tile content.');
                expect(root._contentState).toEqual(Cesium3DTileContentState.FAILED);
            });
        });
    });

    it('handles failed tile requests', function() {
        viewRootOnly();
        var tileset = scene.primitives.add(new Cesium3DTileset({
            url : tilesetUrl
        }));
        return tileset.readyPromise.then(function(tileset) {
            // Start spying after the tileset json has been loaded
            spyOn(loadWithXhr, 'load').and.callFake(function(url, responseType, method, data, headers, deferred, overrideMimeType) {
                deferred.reject();
            });
<<<<<<< HEAD
            scene.renderForSpecs(); // Request root
            var root = tileset._root;
            return root.contentReadyPromise.then(function() {
                fail('should not resolve');
            }).otherwise(function(error) {
                expect(root._contentState).toEqual(Cesium3DTileContentState.FAILED);
            });
=======
>>>>>>> 5854e682
        });
    });

    it('renders tileset', function() {
        return Cesium3DTilesTester.loadTileset(scene, tilesetUrl).then(function(tileset) {
            var stats = tileset._statistics;
            expect(stats.visited).toEqual(5);
            expect(stats.numberOfCommands).toEqual(5);
        });
    });

    it('renders tileset in CV', function() {
        return Cesium3DTilesTester.loadTileset(scene, tilesetUrl).then(function(tileset) {
            scene.morphToColumbusView(0.0);
            scene.renderForSpecs();
            var stats = tileset._statistics;
            expect(stats.visited).toEqual(5);
            expect(stats.numberOfCommands).toEqual(5);
        });
    });

    it('renders tileset in 2D', function() {
        return Cesium3DTilesTester.loadTileset(scene, tilesetUrl).then(function(tileset) {
            scene.morphTo2D(0.0);
            tileset.maximumScreenSpaceError = 3;
            scene.renderForSpecs();
            var stats = tileset._statistics;
            expect(stats.visited).toEqual(5);
            expect(stats.numberOfCommands).toEqual(10);
        });
    });

    it('renders tileset with empty root tile', function() {
        return Cesium3DTilesTester.loadTileset(scene, tilesetEmptyRootUrl).then(function(tileset) {
            var stats = tileset._statistics;
            expect(stats.visited).toEqual(5);
            expect(stats.numberOfCommands).toEqual(4); // Empty tile doesn't issue a command
        });
    });

    it('verify statistics', function() {
        var tileset = scene.primitives.add(new Cesium3DTileset({
            url : tilesetUrl
        }));

        // Verify initial values
        var stats = tileset._statistics;
        expect(stats.visited).toEqual(0);
        expect(stats.numberOfCommands).toEqual(0);
        expect(stats.numberOfPendingRequests).toEqual(0);
        expect(stats.numberProcessing).toEqual(0);

        return Cesium3DTilesTester.waitForReady(scene, tileset).then(function() {
            // Check that root tile is requested
            expect(stats.visited).toEqual(0);
            expect(stats.numberOfCommands).toEqual(0);
            expect(stats.numberOfPendingRequests).toEqual(1);
            expect(stats.numberProcessing).toEqual(0);

            // Update and check that child tiles are now requested
            scene.renderForSpecs();

            expect(stats.visited).toEqual(5);
            expect(stats.numberOfCommands).toEqual(0);
            expect(stats.numberOfPendingRequests).toEqual(5);
            expect(stats.numberProcessing).toEqual(0);

            // Wait for all tiles to load and check that they are all visited and rendered
            return Cesium3DTilesTester.waitForTilesLoaded(scene, tileset).then(function() {
                expect(stats.visited).toEqual(5);
                expect(stats.numberOfCommands).toEqual(5);
                expect(stats.numberOfPendingRequests).toEqual(0);
                expect(stats.numberProcessing).toEqual(0);
            });
        });
    });

    function checkPointAndFeatureCounts(tileset, features, points, triangles) {
        var stats = tileset._statistics;

        expect(stats.numberOfFeaturesSelected).toEqual(0);
        expect(stats.numberOfFeaturesLoaded).toEqual(0);
        expect(stats.numberOfPointsSelected).toEqual(0);
        expect(stats.numberOfPointsLoaded).toEqual(0);
        expect(stats.numberOfTrianglesSelected).toEqual(0);

        return Cesium3DTilesTester.waitForTilesLoaded(scene, tileset).then(function() {
            expect(stats.numberOfFeaturesSelected).toEqual(features);
            expect(stats.numberOfFeaturesLoaded).toEqual(features);
            expect(stats.numberOfPointsSelected).toEqual(points);
            expect(stats.numberOfPointsLoaded).toEqual(points);
            expect(stats.numberOfTrianglesSelected).toEqual(triangles);

            viewNothing();
            scene.renderForSpecs();

            expect(stats.numberOfFeaturesSelected).toEqual(0);
            expect(stats.numberOfFeaturesLoaded).toEqual(features);
            expect(stats.numberOfPointsSelected).toEqual(0);
            expect(stats.numberOfPointsLoaded).toEqual(points);
            expect(stats.numberOfTrianglesSelected).toEqual(0);

            tileset.trimLoadedTiles();
            scene.renderForSpecs();

            expect(stats.numberOfFeaturesSelected).toEqual(0);
            expect(stats.numberOfFeaturesLoaded).toEqual(0);
            expect(stats.numberOfPointsSelected).toEqual(0);
            expect(stats.numberOfPointsLoaded).toEqual(0);
            expect(stats.numberOfTrianglesSelected).toEqual(0);
        });
    }

    it('verify batched features statistics', function() {
        var tileset = scene.primitives.add(new Cesium3DTileset({
            url : withBatchTableUrl
        }));

        return checkPointAndFeatureCounts(tileset, 10, 0, 120);
    });

    it('verify no batch table features statistics', function() {
        var tileset = scene.primitives.add(new Cesium3DTileset({
            url : noBatchIdsUrl
        }));

        return checkPointAndFeatureCounts(tileset, 0, 0, 120);
    });

    it('verify instanced features statistics', function() {
        var tileset = scene.primitives.add(new Cesium3DTileset({
            url : instancedRedMaterialUrl
        }));

        return checkPointAndFeatureCounts(tileset, 25, 0, 12);
    });

    it('verify composite features statistics', function() {
        var tileset = scene.primitives.add(new Cesium3DTileset({
            url : compositeUrl
        }));

        return checkPointAndFeatureCounts(tileset, 35, 0, 132);
    });

    it('verify tileset of tilesets features statistics', function() {
        var tileset = scene.primitives.add(new Cesium3DTileset({
            url : tilesetOfTilesetsUrl
        }));

        return checkPointAndFeatureCounts(tileset, 50, 0, 600);
    });

    it('verify points statistics', function() {
        scene.camera.lookAt(Cartesian3.fromRadians(-1.31968, 0.698874, 5.0), new HeadingPitchRange(0.0, -1.57, 5.0));

        var tileset = scene.primitives.add(new Cesium3DTileset({
            url : pointCloudUrl
        }));

        return checkPointAndFeatureCounts(tileset, 0, 1000, 0);
    });

    it('verify triangle statistics', function() {
        var tileset = scene.primitives.add(new Cesium3DTileset({
            url : tilesetEmptyRootUrl
        }));

        return checkPointAndFeatureCounts(tileset, 40, 0, 480);
    });

    it('verify batched points statistics', function() {
        scene.camera.lookAt(Cartesian3.fromRadians(-1.31968, 0.698874, 5.0), new HeadingPitchRange(0.0, -1.57, 5.0));

        var tileset = scene.primitives.add(new Cesium3DTileset({
            url : pointCloudBatchedUrl
        }));

        return checkPointAndFeatureCounts(tileset, 8, 1000, 0);
    });

    it('verify memory usage statistics', function() {
        // Calculations in Batched3DModel3DTilesContentSpec
        var singleTileVertexMemory = 8880;
        var singleTileTextureMemory = 0;
        var singleTileBatchTextureMemory = 40;
        var singleTilePickTextureMemory = 40;
        var tilesLength = 5;

        viewNothing();
        return Cesium3DTilesTester.loadTileset(scene, tilesetUrl).then(function(tileset) {
            var stats = tileset._statistics;

            // No tiles loaded
            expect(stats.vertexMemorySizeInBytes).toEqual(0);
            expect(stats.textureMemorySizeInBytes).toEqual(0);
            expect(stats.batchTableMemorySizeInBytes).toEqual(0);

            viewRootOnly();
            return Cesium3DTilesTester.waitForTilesLoaded(scene, tileset).then(function() {
                // Root tile loaded
                expect(stats.vertexMemorySizeInBytes).toEqual(singleTileVertexMemory);
                expect(stats.textureMemorySizeInBytes).toEqual(singleTileTextureMemory);
                expect(stats.batchTableMemorySizeInBytes).toEqual(0);

                viewAllTiles();
                return Cesium3DTilesTester.waitForTilesLoaded(scene, tileset).then(function() {
                    // All tiles loaded
                    expect(stats.vertexMemorySizeInBytes).toEqual(singleTileVertexMemory * tilesLength);
                    expect(stats.textureMemorySizeInBytes).toEqual(singleTileTextureMemory * tilesLength);
                    expect(stats.batchTableMemorySizeInBytes).toEqual(0);

                    // One feature colored, the batch table memory is now higher
                    tileset._root.content.getFeature(0).color = Color.RED;
                    scene.renderForSpecs();
                    expect(stats.vertexMemorySizeInBytes).toEqual(singleTileVertexMemory * tilesLength);
                    expect(stats.textureMemorySizeInBytes).toEqual(singleTileTextureMemory * tilesLength);
                    expect(stats.batchTableMemorySizeInBytes).toEqual(singleTileBatchTextureMemory);

                    // All tiles picked, the texture memory is now higher
                    scene.pickForSpecs();
                    expect(stats.vertexMemorySizeInBytes).toEqual(singleTileVertexMemory * tilesLength);
                    expect(stats.textureMemorySizeInBytes).toEqual(singleTileTextureMemory * tilesLength);
                    expect(stats.batchTableMemorySizeInBytes).toEqual(singleTileBatchTextureMemory + singleTilePickTextureMemory * tilesLength);

                    // Tiles are still in memory when zoomed out
                    viewNothing();
                    scene.renderForSpecs();
                    expect(stats.vertexMemorySizeInBytes).toEqual(singleTileVertexMemory * tilesLength);
                    expect(stats.textureMemorySizeInBytes).toEqual(singleTileTextureMemory * tilesLength);
                    expect(stats.batchTableMemorySizeInBytes).toEqual(singleTileBatchTextureMemory + singleTilePickTextureMemory * tilesLength);

                    // Trim loaded tiles, expect the memory statistics to be 0
                    tileset.trimLoadedTiles();
                    scene.renderForSpecs();
                    expect(stats.vertexMemorySizeInBytes).toEqual(0);
                    expect(stats.textureMemorySizeInBytes).toEqual(0);
                    expect(stats.batchTableMemorySizeInBytes).toEqual(0);
                });
            });
        });
    });

    it('verify memory usage statistics for shared resources', function() {
        // Six tiles total:
        // * Two b3dm tiles - no shared resources
        // * Two i3dm tiles with embedded glTF - no shared resources
        // * Two i3dm tiles with external glTF - shared resources
        // Expect to see some saving with memory usage since two of the tiles share resources
        // All tiles reference the same external texture but texture caching is not supported yet
        // TODO : tweak test when #5051 is in

        var b3dmVertexMemory = 840; // Only one box in the tile, unlike most other test tiles
        var i3dmVertexMemory = 840;

        // Texture is 211x211 RGBA bytes, but upsampled to 256x256 because the wrap mode is REPEAT
        var textureMemorySizeInBytes = 262144;

        var expectedVertexMemory = b3dmVertexMemory * 2 + i3dmVertexMemory * 3;
        var expectedTextureMemory = textureMemorySizeInBytes * 5;

        return Cesium3DTilesTester.loadTileset(scene, tilesetWithExternalResourcesUrl).then(function(tileset) {
            var stats = tileset._statistics;
            expect(stats.vertexMemorySizeInBytes).toBe(expectedVertexMemory);
            expect(stats.textureMemorySizeInBytes).toBe(expectedTextureMemory);
        });
    });

    it('does not process tileset when screen space error is not met', function() {
        return Cesium3DTilesTester.loadTileset(scene, tilesetUrl).then(function(tileset) {
            var stats = tileset._statistics;
            expect(stats.visited).toEqual(5);
            expect(stats.numberOfCommands).toEqual(5);

            // Set zoom far enough away to not meet sse
            viewNothing();
            scene.renderForSpecs();
            expect(stats.visited).toEqual(0);
            expect(stats.numberOfCommands).toEqual(0);
        });
    });

    it('does not select tiles when outside of view frustum', function() {
        return Cesium3DTilesTester.loadTileset(scene, tilesetUrl).then(function(tileset) {
            var stats = tileset._statistics;
            expect(stats.visited).toEqual(5);
            expect(stats.numberOfCommands).toEqual(5);

            // Orient camera to face the sky
            var center = Cartesian3.fromRadians(centerLongitude, centerLatitude, 100);
            scene.camera.lookAt(center, new HeadingPitchRange(0.0, 1.57, 10.0));

            scene.renderForSpecs();
            expect(stats.visited).toEqual(0);
            expect(stats.numberOfCommands).toEqual(0);
            expect(tileset._root.visibility(scene.frameState, CullingVolume.MASK_INDETERMINATE)).toEqual(CullingVolume.MASK_OUTSIDE);
        });
    });

    it('culls with content box', function() {
        // Root tile has a content box that is half the extents of its box
        // Expect to cull root tile and three child tiles
        return Cesium3DTilesTester.loadTileset(scene, tilesetUrl).then(function(tileset) {
            var stats = tileset._statistics;
            expect(stats.visited).toEqual(5);
            expect(stats.numberOfCommands).toEqual(5);

            // Look at bottom-left corner of tileset
            scene.camera.moveLeft(200.0);
            scene.camera.moveDown(200.0);
            scene.renderForSpecs();
            expect(stats.visited).toEqual(2); // Visits root, but does not render it
            expect(stats.numberOfCommands).toEqual(1);
            expect(tileset._selectedTiles[0]).not.toBe(tileset._root);

            // Set contents box to undefined, and now root won't be culled
            tileset._root._contentBoundingVolume = undefined;
            scene.renderForSpecs();
            expect(stats.visited).toEqual(2);
            expect(stats.numberOfCommands).toEqual(2);
        });
    });

    function findTileByUrl(tiles, url) {
        var length = tiles.length;
        for (var i = 0; i < length; ++i) {
            if (tiles[i].content._url.indexOf(url) >= 0) {
                return tiles[i];
            }
        }
        return undefined;
    }

    it('selects children in front to back order', function() {
        return Cesium3DTilesTester.loadTileset(scene, tilesetUrl).then(function(tileset) {
            // After moving the camera left by 1.0 and down by 0.5, the distance from the camera should be in the order:
            // 1. lower left
            // 2. upper left
            // 3. lower right
            // 4. upper right

            scene.camera.moveLeft(1.0);
            scene.camera.moveDown(0.5);
            scene.renderForSpecs();

            var root = tileset._root;
            var llTile = findTileByUrl(root.children, 'll.b3dm');
            var lrTile = findTileByUrl(root.children, 'lr.b3dm');
            var urTile = findTileByUrl(root.children, 'ur.b3dm');
            var ulTile = findTileByUrl(root.children, 'ul.b3dm');

            var selectedTiles = tileset._selectedTiles;
            expect(selectedTiles[0]).toBe(root);
            expect(selectedTiles[1]).toBe(llTile);
            expect(selectedTiles[2]).toBe(ulTile);
            expect(selectedTiles[3]).toBe(lrTile);
            expect(selectedTiles[4]).toBe(urTile);
        });
    });

    function testDynamicScreenSpaceError(url, distance) {
        return Cesium3DTilesTester.loadTileset(scene, url).then(function(tileset) {
            var stats = tileset._statistics;

            // Horizon view, only root is visible
            var center = Cartesian3.fromRadians(centerLongitude, centerLatitude);
            scene.camera.lookAt(center, new HeadingPitchRange(0.0, 0.0, distance));

            // Set dynamic SSE to false (default)
            tileset.dynamicScreenSpaceError = false;
            scene.renderForSpecs();
            expect(stats.visited).toEqual(1);
            expect(stats.numberOfCommands).toEqual(1);

            // Set dynamic SSE to true, now the root is not rendered
            tileset.dynamicScreenSpaceError = true;
            tileset.dynamicScreenSpaceErrorDensity = 1.0;
            tileset.dynamicScreenSpaceErrorFactor = 10.0;
            scene.renderForSpecs();
            expect(stats.visited).toEqual(0);
            expect(stats.numberOfCommands).toEqual(0);
        });
    }

    function numberOfChildrenWithoutContent(tile) {
        var children = tile.children;
        var length = children.length;
        var count = 0;
        for (var i = 0; i < length; ++i) {
            var child = children[i];
            if (!child.contentReady) {
                ++count;
            }
        }
        return count;
    }

    // Adjust distances for each test because the dynamic SSE takes the
    // bounding volume height into account, which differs for each bounding volume.
    it('uses dynamic screen space error for tileset with region', function() {
        return testDynamicScreenSpaceError(withTransformRegionUrl, 103.0);
    });

    it('uses dynamic screen space error for tileset with bounding sphere', function() {
        return testDynamicScreenSpaceError(withBoundingSphereUrl, 137.0);
    });

    it('uses dynamic screen space error for local tileset with box', function() {
        return testDynamicScreenSpaceError(withTransformBoxUrl, 103.0);
    });

    it('uses dynamic screen space error for local tileset with sphere', function() {
        return testDynamicScreenSpaceError(withTransformSphereUrl, 144.0);
    });

    it('additive refinement - selects root when sse is met', function() {
        viewRootOnly();
        return Cesium3DTilesTester.loadTileset(scene, tilesetUrl).then(function(tileset) {
            // Meets screen space error, only root tile is rendered
            var stats = tileset._statistics;
            expect(stats.visited).toEqual(1);
            expect(stats.numberOfCommands).toEqual(1);
        });
    });

    it('additive refinement - selects all tiles when sse is not met', function() {
        return Cesium3DTilesTester.loadTileset(scene, tilesetUrl).then(function(tileset) {
            // Does not meet screen space error, all tiles are visible
            var stats = tileset._statistics;
            expect(stats.visited).toEqual(5);
            expect(stats.numberOfCommands).toEqual(5);
        });
    });

    it('additive refinement - use parent\'s geometric error on child\'s box for early refinement', function() {
        return Cesium3DTilesTester.loadTileset(scene, tilesetUrl).then(function(tileset) {
            var stats = tileset._statistics;
            expect(stats.visited).toEqual(5);
            expect(stats.numberOfCommands).toEqual(5);

            // Both right tiles don't meet the SSE anymore
            scene.camera.moveLeft(50.0);
            scene.renderForSpecs();
            expect(stats.visited).toEqual(3);
            expect(stats.numberOfCommands).toEqual(3);
        });
    });

    it('additive refinement - selects tile when inside viewer request volume', function() {
        return Cesium3DTilesTester.loadTileset(scene, tilesetWithViewerRequestVolumeUrl).then(function(tileset) {
            var stats = tileset._statistics;
            // Force root tile to always not meet SSE since this is just checking the request volume
            tileset.maximumScreenSpaceError = 0.0;

            // Renders all 5 tiles
            setZoom(20.0);
            scene.renderForSpecs();
            expect(stats.numberOfCommands).toEqual(5);

            // No longer renders the tile with a request volume
            setZoom(1500.0);
            scene.renderForSpecs();
            expect(stats.numberOfCommands).toEqual(4);
        });
    });

    it('replacement refinement - selects root when sse is met', function() {
        viewRootOnly();
        return Cesium3DTilesTester.loadTileset(scene, tilesetUrl).then(function(tileset) {
            tileset._root.refine = Cesium3DTileRefine.REPLACE;

            // Meets screen space error, only root tile is rendered
            scene.renderForSpecs();

            var stats = tileset._statistics;
            expect(stats.visited).toEqual(1);
            expect(stats.numberOfCommands).toEqual(1);
        });
    });

    it('replacement refinement - selects children when sse is not met', function() {
        return Cesium3DTilesTester.loadTileset(scene, tilesetUrl).then(function(tileset) {
            tileset._root.refine = Cesium3DTileRefine.REPLACE;

            // Does not meet screen space error, child tiles replace root tile
            scene.renderForSpecs();

            var stats = tileset._statistics;
            expect(stats.visited).toEqual(5); // Visits root, but does not render it
            expect(stats.numberOfCommands).toEqual(4);
        });
    });

    it('replacement refinement - selects root when sse is not met and children are not ready', function() {
        // Set view so that only root tile is loaded initially
        viewRootOnly();

        return Cesium3DTilesTester.loadTileset(scene, tilesetUrl).then(function(tileset) {
            var root = tileset._root;
            root.refine = Cesium3DTileRefine.REPLACE;

            // Set zoom to start loading child tiles
            viewAllTiles();
            scene.renderForSpecs();

            var stats = tileset._statistics;
            // LOD skipping visits all visible
            expect(stats.visited).toEqual(5);
            // tileset is refining and adds a stencil clear command
            expect(stats.numberOfCommands).toEqual(2);
            expect(stats.numberOfPendingRequests).toEqual(4);
            expect(numberOfChildrenWithoutContent(root)).toEqual(4);
        });
    });

    it('replacement refinement - selects tile when inside viewer request volume', function() {
        return Cesium3DTilesTester.loadTileset(scene, tilesetWithViewerRequestVolumeUrl).then(function(tileset) {
            var stats = tileset._statistics;

            var root = tileset._root;
            root.refine = Cesium3DTileRefine.REPLACE;
            // Force root tile to always not meet SSE since this is just checking the request volume
            tileset.maximumScreenSpaceError = 0.0;

            // Renders all 5 tiles
            setZoom(20.0);
            scene.renderForSpecs();
            expect(stats.numberOfCommands).toEqual(5);
            expect(root.selected).toBe(false);

            // No longer renders the tile with a request volume
            setZoom(1500.0);
            scene.renderForSpecs();
            expect(stats.numberOfCommands).toEqual(5);
            expect(root.selected).toBe(true); // one child is no longer selected. root is chosen instead
        });
    });

    it('replacement refinement - selects root when sse is not met and subtree is not refinable (1)', function() {
        // No children have content, but all grandchildren have content
        //
        //          C
        //      E       E
        //    C   C   C   C
        //

        viewRootOnly();
        return Cesium3DTilesTester.loadTileset(scene, tilesetReplacement1Url).then(function(tileset) {
            viewAllTiles();
            scene.renderForSpecs();

            var stats = tileset._statistics;
            var root = tileset._root;

            return when.join(root.children[0].contentReadyPromise, root.children[1].contentReadyPromise).then(function() {
                // Even though root's children are loaded, the grandchildren need to be loaded before it becomes refinable
                expect(numberOfChildrenWithoutContent(root)).toEqual(0); // Children are loaded
                expect(stats.numberOfCommands).toEqual(3); // Stencil, root backfaces, root
                expect(stats.numberOfPendingRequests).toEqual(4); // Loading grandchildren

                return Cesium3DTilesTester.waitForTilesLoaded(scene, tileset).then(function() {
                    expect(stats.numberOfCommands).toEqual(4); // Render children
                });
            });
        });
    });

    it('replacement refinement - selects root when sse is not met and subtree is not refinable (2)', function() {
        // Check that the root is refinable once its child is loaded
        //
        //          C
        //          E
        //        C   E
        //            C (smaller geometric error)
        //

        viewRootOnly();
        return Cesium3DTilesTester.loadTileset(scene, tilesetReplacement2Url).then(function(tileset) {
            var stats = tileset._statistics;
            return Cesium3DTilesTester.waitForTilesLoaded(scene, tileset).then(function() {
                expect(stats.numberOfCommands).toEqual(1);

                setZoom(5.0); // Zoom into the last tile, when it is ready the root is refinable
                scene.renderForSpecs();

                return Cesium3DTilesTester.waitForTilesLoaded(scene, tileset).then(function() {
                    expect(stats.numberOfCommands).toEqual(2); // Renders two content tiles
                });
            });
        });
    });

    it('replacement refinement - selects root when sse is not met and subtree is not refinable (3)', function() {
        // Check that the root is refinable once its child is loaded
        //
        //          C
        //          T (external tileset ref)
        //          E (root of external tileset)
        //     C  C  C  C
        //

        viewRootOnly();
        return Cesium3DTilesTester.loadTileset(scene, tilesetReplacement3Url).then(function(tileset) {
            var stats = tileset._statistics;
            var root = tileset._root;
            expect(stats.numberOfCommands).toEqual(1);

            viewAllTiles();
            scene.renderForSpecs();
            return root.children[0].contentReadyPromise.then(function() {
                // The external tileset json is loaded, but the external tileset isn't.
                scene.renderForSpecs();
                expect(stats.numberOfCommands).toEqual(2); // Stencil + Render root
                expect(stats.numberOfPendingRequests).toEqual(4); // Loading child content tiles

                return Cesium3DTilesTester.waitForTilesLoaded(scene, tileset).then(function() {
                    expect(root.selected).toEqual(false);
                    expect(stats.numberOfCommands).toEqual(4); // Render child content tiles
                });
            });
        });
    });

    it('replacement and additive refinement', function() {
        //          A
        //      A       R (not rendered)
        //    R   A   R   A
        //
        return Cesium3DTilesTester.loadTileset(scene, tilesetRefinementMix).then(function(tileset) {
            var stats = tileset._statistics;
            expect(stats.visited).toEqual(7);
            expect(stats.numberOfCommands).toEqual(6);
        });
    });

    describe('children bound union optimization', function() {
        it('does not select visible tiles with invisible children', function() {
            return Cesium3DTilesTester.loadTileset(scene, tilesetReplacementWithViewerRequestVolumeUrl).then(function(tileset) {
                scene.camera.setView({
                    destination : Cartesian3.fromRadians(centerLongitude, centerLatitude, 22),
                    orientation : {
                        heading : 0,
                        pitch : 1.57,
                        roll : 0
                    }
                });

                var root = tileset._root;
                var childRoot = root.children[0];

                scene.renderForSpecs();

                expect(childRoot.visibility(scene.frameState, CullingVolume.MASK_INDETERMINATE)).not.toEqual(CullingVolume.MASK_OUTSIDE);

                expect(childRoot.children[0].visibility(scene.frameState, CullingVolume.MASK_INDETERMINATE)).toEqual(CullingVolume.MASK_OUTSIDE);
                expect(childRoot.children[1].visibility(scene.frameState, CullingVolume.MASK_INDETERMINATE)).toEqual(CullingVolume.MASK_OUTSIDE);
                expect(childRoot.children[2].visibility(scene.frameState, CullingVolume.MASK_INDETERMINATE)).toEqual(CullingVolume.MASK_OUTSIDE);
                expect(childRoot.children[3].visibility(scene.frameState, CullingVolume.MASK_INDETERMINATE)).toEqual(CullingVolume.MASK_OUTSIDE);

                expect(tileset._selectedTiles.length).toEqual(0);
                expect(childRoot.selected).toBe(false);
            });
        });

        it('does not select visible tiles not meeting SSE with visible children', function() {
            return Cesium3DTilesTester.loadTileset(scene, tilesetReplacementWithViewerRequestVolumeUrl).then(function(tileset) {
                var root = tileset._root;
                var childRoot = root.children[0];
                childRoot.geometricError = 240;

                scene.camera.setView({
                    destination : Cartesian3.fromRadians(centerLongitude, centerLatitude, 49),
                    orientation : {
                        heading : 0,
                        pitch : -1.57,
                        roll : 0
                    }
                });

                scene.renderForSpecs();

                expect(childRoot.visibility(scene.frameState, CullingVolume.MASK_INDETERMINATE)).not.toEqual(CullingVolume.MASK_OUTSIDE);

                expect(childRoot.children[0].visibility(scene.frameState, CullingVolume.MASK_INDETERMINATE)).not.toEqual(CullingVolume.MASK_OUTSIDE);
                expect(childRoot.children[1].visibility(scene.frameState, CullingVolume.MASK_INDETERMINATE)).not.toEqual(CullingVolume.MASK_OUTSIDE);
                expect(childRoot.children[2].visibility(scene.frameState, CullingVolume.MASK_INDETERMINATE)).not.toEqual(CullingVolume.MASK_OUTSIDE);
                expect(childRoot.children[3].visibility(scene.frameState, CullingVolume.MASK_INDETERMINATE)).not.toEqual(CullingVolume.MASK_OUTSIDE);

                expect(childRoot.selected).toBe(false);
            });
        });

        it('does select visible tiles meeting SSE with visible children', function() {
            return Cesium3DTilesTester.loadTileset(scene, tilesetReplacementWithViewerRequestVolumeUrl).then(function(tileset) {
                var root = tileset._root;
                var childRoot = root.children[0];

                scene.camera.setView({
                    destination : Cartesian3.fromRadians(centerLongitude, centerLatitude, 49),
                    orientation : {
                        heading : 0,
                        pitch : -1.57,
                        roll : 0
                    }
                });

                childRoot.geometricError = 0; // child root should meet SSE and children should not be drawn
                scene.renderForSpecs();
                // wait for load because geometric error has changed
                return Cesium3DTilesTester.waitForTilesLoaded(scene, tileset).then(function(tileset) {
                    expect(childRoot.visibility(scene.frameState, CullingVolume.MASK_INDETERMINATE)).not.toEqual(CullingVolume.MASK_OUTSIDE);

                    expect(childRoot.children[0].visibility(scene.frameState, CullingVolume.MASK_INDETERMINATE)).not.toEqual(CullingVolume.MASK_OUTSIDE);
                    expect(childRoot.children[1].visibility(scene.frameState, CullingVolume.MASK_INDETERMINATE)).not.toEqual(CullingVolume.MASK_OUTSIDE);
                    expect(childRoot.children[2].visibility(scene.frameState, CullingVolume.MASK_INDETERMINATE)).not.toEqual(CullingVolume.MASK_OUTSIDE);
                    expect(childRoot.children[3].visibility(scene.frameState, CullingVolume.MASK_INDETERMINATE)).not.toEqual(CullingVolume.MASK_OUTSIDE);

                    expect(childRoot.selected).toBe(true);
                });
            });
        });

        it('does select visibile tiles with visible children failing request volumes', function() {
            scene.camera.setView({
                destination : Cartesian3.fromRadians(centerLongitude, centerLatitude, 100),
                orientation : {
                    heading : 0,
                    pitch : -1.57,
                    roll : 0
                }
            });

            return Cesium3DTilesTester.loadTileset(scene, tilesetReplacementWithViewerRequestVolumeUrl).then(function(tileset) {
                var root = tileset._root;
                var childRoot = root.children[0];

                expect(childRoot.visibility(scene.frameState, CullingVolume.MASK_INDETERMINATE)).not.toEqual(CullingVolume.MASK_OUTSIDE);

                expect(childRoot.children[0].visibility(scene.frameState, CullingVolume.MASK_INDETERMINATE)).not.toEqual(CullingVolume.MASK_OUTSIDE);
                expect(childRoot.children[1].visibility(scene.frameState, CullingVolume.MASK_INDETERMINATE)).not.toEqual(CullingVolume.MASK_OUTSIDE);
                expect(childRoot.children[2].visibility(scene.frameState, CullingVolume.MASK_INDETERMINATE)).not.toEqual(CullingVolume.MASK_OUTSIDE);
                expect(childRoot.children[3].visibility(scene.frameState, CullingVolume.MASK_INDETERMINATE)).not.toEqual(CullingVolume.MASK_OUTSIDE);

                expect(tileset._selectedTiles.length).toEqual(1);
                expect(childRoot.selected).toBe(true);
            });
        });

        it('does select visibile tiles with visible children passing request volumes', function() {
            return Cesium3DTilesTester.loadTileset(scene, tilesetReplacementWithViewerRequestVolumeUrl).then(function(tileset) {
                scene.camera.setView({
                    destination : Cartesian3.fromRadians(centerLongitude, centerLatitude, 40),
                    orientation : {
                        heading : 0,
                        pitch : -1.57,
                        roll : 0
                    }
                });

                var root = tileset._root;
                var childRoot = root.children[0];
                childRoot.geometricError = 0;

                // wait for load because geometric error has changed
                return Cesium3DTilesTester.waitForTilesLoaded(scene, tileset).then(function(tileset) {
                    expect(childRoot.visibility(scene.frameState, CullingVolume.MASK_INDETERMINATE)).not.toEqual(CullingVolume.MASK_OUTSIDE);

                    expect(childRoot.children[0].visibility(scene.frameState, CullingVolume.MASK_INDETERMINATE)).not.toEqual(CullingVolume.MASK_OUTSIDE);
                    expect(childRoot.children[1].visibility(scene.frameState, CullingVolume.MASK_INDETERMINATE)).not.toEqual(CullingVolume.MASK_OUTSIDE);
                    expect(childRoot.children[2].visibility(scene.frameState, CullingVolume.MASK_INDETERMINATE)).not.toEqual(CullingVolume.MASK_OUTSIDE);
                    expect(childRoot.children[3].visibility(scene.frameState, CullingVolume.MASK_INDETERMINATE)).not.toEqual(CullingVolume.MASK_OUTSIDE);

                    expect(tileset._selectedTiles.length).toEqual(1);
                    expect(childRoot.selected).toBe(true);

                    childRoot.geometricError = 200;
                    scene.renderForSpecs();
                    expect(tileset._selectedTiles.length).toEqual(4);
                    expect(childRoot.selected).toBe(false);
                });
            });
        });
    });

    it('replacement and additive refinement', function() {
        //          A
        //      A       R (not rendered)
        //    R   A   R   A
        //
        return Cesium3DTilesTester.loadTileset(scene, tilesetRefinementMix).then(function(tileset) {
            var stats = tileset._statistics;
            expect(stats.visited).toEqual(7);
            expect(stats.numberOfCommands).toEqual(6);
        });
    });

    it('loads tileset with external tileset.json', function() {
        // Set view so that no tiles are loaded initially
        viewNothing();

        return Cesium3DTilesTester.loadTileset(scene, tilesetOfTilesetsUrl).then(function(tileset) {
            // Root points to an external tileset.json and has no children until it is requested
            var root = tileset._root;
            expect(root.children.length).toEqual(0);

            // Set view so that root's content is requested
            viewRootOnly();
            scene.renderForSpecs();
            return root.contentReadyPromise.then(function() {
                expect(root.hasTilesetContent).toEqual(true);

                // Root has one child now, the root of the external tileset
                expect(root.children.length).toEqual(1);

                // Check that headers are equal
                var subtreeRoot = root.children[0];
                expect(root.geometricError).toEqual(subtreeRoot.geometricError);
                expect(root.refine).toEqual(subtreeRoot.refine);
                expect(root.contentBoundingVolume.boundingVolume).toEqual(subtreeRoot.contentBoundingVolume.boundingVolume);

                // Check that subtree root has 4 children
                expect(subtreeRoot.hasTilesetContent).toEqual(false);
                expect(subtreeRoot.children.length).toEqual(4);
            });
        });
    });

    it('preserves query string with external tileset.json', function() {
        // Set view so that no tiles are loaded initially
        viewNothing();

        //Spy on loadWithXhr so we can verify requested urls
        spyOn(loadWithXhr, 'load').and.callThrough();

        var queryParams = '?a=1&b=boy';
        var expectedUrl = './Data/Cesium3DTiles/Tilesets/TilesetOfTilesets/tileset.json' + queryParams;
        return Cesium3DTilesTester.loadTileset(scene, tilesetOfTilesetsUrl + queryParams).then(function(tileset) {
            //Make sure tileset.json was requested with query parameters
            expect(loadWithXhr.load.calls.argsFor(0)[0]).toEqual(expectedUrl);

            loadWithXhr.load.calls.reset();

            // Set view so that root's content is requested
            viewRootOnly();
            scene.renderForSpecs();

            return tileset._root.contentReadyPromise;
        }).then(function() {
            //Make sure tileset2.json was requested with query parameters and version
            var queryParamsWithVersion = queryParams + '&v=0.0';
            expectedUrl = './Data/Cesium3DTiles/Tilesets/TilesetOfTilesets/tileset2.json' + queryParamsWithVersion;
            expect(loadWithXhr.load.calls.argsFor(0)[0]).toEqual(expectedUrl);
        });
    });

    it('renders tileset with external tileset.json', function() {
        return Cesium3DTilesTester.loadTileset(scene, tilesetOfTilesetsUrl).then(function(tileset) {
            var stats = tileset._statistics;
            expect(stats.visited).toEqual(7); // Visits two tiles with tileset content, five tiles with b3dm content
            expect(stats.numberOfCommands).toEqual(5); // Render the five tiles with b3dm content
        });
    });

    it('debugFreezeFrame', function() {
        return Cesium3DTilesTester.loadTileset(scene, tilesetUrl).then(function(tileset) {
            viewRootOnly();
            scene.renderForSpecs();
            var stats = tileset._statistics;
            expect(stats.visited).toEqual(1);
            expect(stats.numberOfCommands).toEqual(1);

            tileset.debugFreezeFrame = true;
            viewAllTiles();
            scene.renderForSpecs();
            expect(stats.visited).toEqual(0); // selectTiles returns early, so no tiles are visited
            expect(stats.numberOfCommands).toEqual(1); // root tile is still in selectedTiles list
        });
    });

    it('debugColorizeTiles', function() {
        // More precise test is in Cesium3DTileBatchTableSpec
        return Cesium3DTilesTester.loadTileset(scene, tilesetUrl).then(function(tileset) {
            viewRootOnly();
            tileset.debugColorizeTiles = true;
            scene.renderForSpecs();
            var stats = tileset._statistics;
            expect(stats.visited).toEqual(1);
            expect(stats.numberOfCommands).toEqual(1);
        });
    });

    it('debugWireframe', function() {
        return Cesium3DTilesTester.loadTileset(scene, tilesetUrl).then(function(tileset) {
            viewRootOnly();
            tileset.debugWireframe = true;
            scene.renderForSpecs();
            var commands = scene.frameState.commandList;
            var length = commands.length;
            var i;
            for (i = 0; i < length; ++i) {
                expect(commands[i].primitiveType).toEqual(PrimitiveType.LINES);
            }

            tileset.debugWireframe = false;
            scene.renderForSpecs();
            commands = scene.frameState.commandList;
            for (i = 0; i < length; ++i) {
                expect(commands[i].primitiveType).toEqual(PrimitiveType.TRIANGLES);
            }
        });
    });

    it('debugShowBoundingVolume', function() {
        return Cesium3DTilesTester.loadTileset(scene, tilesetUrl).then(function(tileset) {
            viewRootOnly();
            tileset.debugShowBoundingVolume = true;
            scene.renderForSpecs();
            var stats = tileset._statistics;
            expect(stats.visited).toEqual(1);
            expect(stats.numberOfCommands).toEqual(2); // Tile command + bounding volume command

            tileset.debugShowBoundingVolume = false;
            scene.renderForSpecs();
            expect(stats.numberOfCommands).toEqual(1);
        });
    });

    it('debugShowContentBoundingVolume', function() {
        return Cesium3DTilesTester.loadTileset(scene, tilesetUrl).then(function(tileset) {
            viewRootOnly();
            tileset.debugShowContentBoundingVolume = true;
            scene.renderForSpecs();
            var stats = tileset._statistics;
            expect(stats.visited).toEqual(1);
            expect(stats.numberOfCommands).toEqual(2); // Tile command + bounding volume command

            tileset.debugShowContentBoundingVolume = false;
            scene.renderForSpecs();
            expect(stats.numberOfCommands).toEqual(1);
        });
    });

    it('debugShowViewerRequestVolume', function() {
        return Cesium3DTilesTester.loadTileset(scene, tilesetWithViewerRequestVolumeUrl).then(function(tileset) {
            tileset.debugShowViewerRequestVolume = true;
            scene.renderForSpecs();
            var stats = tileset._statistics;
            expect(stats.visited).toEqual(6); // 1 empty root tile + 4 b3dm tiles + 1 pnts tile
            expect(stats.numberOfCommands).toEqual(6); // 5 tile commands + viewer request volume command

            tileset.debugShowViewerRequestVolume = false;
            scene.renderForSpecs();
            expect(stats.numberOfCommands).toEqual(5);
        });
    });

    it('debugShowGeometricError with regions', function() {
        // tilesetUrl has bounding regions
        return Cesium3DTilesTester.loadTileset(scene, tilesetUrl).then(function(tileset) {
            tileset.debugShowGeometricError = true;
            scene.renderForSpecs();
            expect(tileset._geometricErrorLabels).toBeDefined();
            expect(tileset._geometricErrorLabels.length).toEqual(5);
            expect(tileset._geometricErrorLabels._labels[0].text).toEqual('70');
            expect(tileset._geometricErrorLabels._labels[1].text).toEqual('0');
            expect(tileset._geometricErrorLabels._labels[2].text).toEqual('0');
            expect(tileset._geometricErrorLabels._labels[3].text).toEqual('0');
            expect(tileset._geometricErrorLabels._labels[4].text).toEqual('0');

            tileset.debugShowGeometricError = false;
            scene.renderForSpecs();
            expect(tileset._geometricErrorLabels).not.toBeDefined();
        });
    });

    it('debugShowGeometricError with boxes', function() {
        // tilesetWithTransformsUrl has bounding boxes
        return Cesium3DTilesTester.loadTileset(scene, tilesetWithTransformsUrl).then(function(tileset) {
            tileset.debugShowGeometricError = true;
            scene.renderForSpecs();
            expect(tileset._geometricErrorLabels).toBeDefined();
            expect(tileset._geometricErrorLabels.length).toEqual(2);
            expect(tileset._geometricErrorLabels._labels[0].text).toEqual('70');
            expect(tileset._geometricErrorLabels._labels[1].text).toEqual('0');

            tileset.debugShowGeometricError = false;
            scene.renderForSpecs();
            expect(tileset._geometricErrorLabels).not.toBeDefined();
        });
    });

    it('debugShowGeometricError with bounding spheres', function() {
        // tilesetWithViewerRequestVolumeUrl has bounding sphere
        return Cesium3DTilesTester.loadTileset(scene, tilesetWithViewerRequestVolumeUrl).then(function(tileset) {
            tileset.debugShowGeometricError = true;
            scene.renderForSpecs();
            expect(tileset._geometricErrorLabels).toBeDefined();
            expect(tileset._geometricErrorLabels.length).toEqual(6);
            expect(tileset._geometricErrorLabels._labels[0].text).toEqual('70');
            expect(tileset._geometricErrorLabels._labels[1].text).toEqual('0');
            expect(tileset._geometricErrorLabels._labels[2].text).toEqual('0');
            expect(tileset._geometricErrorLabels._labels[3].text).toEqual('0');
            expect(tileset._geometricErrorLabels._labels[4].text).toEqual('0');
            expect(tileset._geometricErrorLabels._labels[5].text).toEqual('0');

            tileset.debugShowGeometricError = false;
            scene.renderForSpecs();
            expect(tileset._geometricErrorLabels).not.toBeDefined();
        });
    });

    it('does not request tiles when picking', function() {
        viewNothing();
        return Cesium3DTilesTester.loadTileset(scene, tilesetUrl).then(function(tileset) {
            viewRootOnly();
            scene.pickForSpecs();
            expect(tileset._statistics.numberOfPendingRequests).toEqual(0);
            scene.renderForSpecs();
            expect(tileset._statistics.numberOfPendingRequests).toEqual(1);
        });
    });

    it('does not process tiles when picking', function() {
        var spy = spyOn(Cesium3DTile.prototype, 'process').and.callThrough();

        viewNothing();
        return Cesium3DTilesTester.loadTileset(scene, tilesetUrl).then(function(tileset) {
            viewRootOnly();
            scene.renderForSpecs(); // Request root
            expect(tileset._statistics.numberOfPendingRequests).toEqual(1);
            return tileset._root.contentReadyToProcessPromise.then(function() {
                scene.pickForSpecs();
                expect(spy).not.toHaveBeenCalled();
                scene.renderForSpecs();
                expect(spy).toHaveBeenCalled();
            });
        });
    });

    it('does not request tiles when the request scheduler is full', function() {
        viewRootOnly(); // Root tiles are loaded initially

        var promises = [
            Cesium3DTilesTester.loadTileset(scene, tilesetUrl),
            Cesium3DTilesTester.loadTileset(scene, tilesetUrl)
        ];

        return when.all(promises, function(tilesets) {
            // Root tiles are ready, now zoom in to request child tiles
            viewAllTiles();
            scene.renderForSpecs();

            // Maximum of 6 requests allowed. Expect the first tileset to use four,
            // and the second tileset to use the remaining two
            expect(tilesets[0]._statistics.numberOfPendingRequests).toEqual(4);
            expect(tilesets[1]._statistics.numberOfPendingRequests).toEqual(2);
            expect(RequestScheduler.hasAvailableRequestsByServer(tilesets[0]._url)).toEqual(false);
        });
    });

    it('load progress events are raised', function() {
        // [numberOfPendingRequests, numberProcessing]
        var results = [
            [1, 0],
            [0, 1],
            [0, 0]
        ];
        var spyUpdate = jasmine.createSpy('listener');

        viewNothing();
        return Cesium3DTilesTester.loadTileset(scene, tilesetUrl).then(function(tileset) {
            tileset.loadProgress.addEventListener(spyUpdate);
            viewRootOnly();
            return Cesium3DTilesTester.waitForTilesLoaded(scene, tileset).then(function() {
                expect(spyUpdate.calls.count()).toEqual(3);
                expect(spyUpdate.calls.allArgs()).toEqual(results);
            });
        });
    });

    it('tilesLoaded', function() {
        var tileset = scene.primitives.add(new Cesium3DTileset({
            url : tilesetUrl
        }));
        expect(tileset.tilesLoaded).toBe(false);
        tileset.readyPromise.then(function() {
            expect(tileset.tilesLoaded).toBe(false);
            return Cesium3DTilesTester.waitForTilesLoaded(scene, tileset).then(function() {
                expect(tileset.tilesLoaded).toBe(true);
            });
        });
    });

    it('all tiles loaded event is raised', function() {
        // Called first when only the root is visible and it becomes loaded, and then again when
        // the rest of the tileset is visible and all tiles are loaded.
        var spyUpdate = jasmine.createSpy('listener');
        viewRootOnly();
        var tileset = scene.primitives.add(new Cesium3DTileset({
            url : tilesetUrl
        }));
        tileset.allTilesLoaded.addEventListener(spyUpdate);
        return Cesium3DTilesTester.waitForTilesLoaded(scene, tileset).then(function() {
            viewAllTiles();
            return Cesium3DTilesTester.waitForTilesLoaded(scene, tileset).then(function() {
                expect(spyUpdate.calls.count()).toEqual(2);
            });
        });
    });

    it('tile visible event is raised', function() {
        viewRootOnly();
        return Cesium3DTilesTester.loadTileset(scene, tilesetUrl).then(function(tileset) {
            var spyUpdate = jasmine.createSpy('listener');
            tileset.tileVisible.addEventListener(spyUpdate);
            scene.renderForSpecs();
            expect(tileset._root.visibility(scene.frameState, CullingVolume.MASK_INDETERMINATE)).not.toEqual(CullingVolume.MASK_OUTSIDE);
            expect(spyUpdate.calls.count()).toEqual(1);
            expect(spyUpdate.calls.argsFor(0)[0]).toBe(tileset._root);
        });
    });

    it('destroys', function() {
        return Cesium3DTilesTester.loadTileset(scene, tilesetUrl).then(function(tileset) {
            var root = tileset._root;
            expect(tileset.isDestroyed()).toEqual(false);
            scene.primitives.remove(tileset);
            expect(tileset.isDestroyed()).toEqual(true);

            // Check that all tiles are destroyed
            expect(root.isDestroyed()).toEqual(true);
            expect(root.children[0].isDestroyed()).toEqual(true);
            expect(root.children[1].isDestroyed()).toEqual(true);
            expect(root.children[2].isDestroyed()).toEqual(true);
            expect(root.children[3].isDestroyed()).toEqual(true);
        });
    });

    it('destroys before loadTileset finishes', function() {
        var tileset = scene.primitives.add(new Cesium3DTileset({
            url : tilesetUrl
        }));
        scene.renderForSpecs();
        scene.primitives.remove(tileset);
        return tileset.readyPromise.then(function(tileset) {
            fail('should not resolve');
        }).otherwise(function(error) {
            expect(error).toEqual('tileset is destroyed');
        });
    });

    it('destroys before external tileset.json finishes loading', function() {
        viewNothing();
        return Cesium3DTilesTester.loadTileset(scene, tilesetOfTilesetsUrl).then(function(tileset) {
            var root = tileset._root;

            viewRootOnly();
            scene.renderForSpecs(); // Request external tileset.json

            var stats = tileset._statistics;
            expect(stats.numberOfPendingRequests).toEqual(1);
            scene.primitives.remove(tileset);

            return root.contentReadyPromise.then(function(root) {
                fail('should not resolve');
            }).otherwise(function(error) {
                // Expect the root to not have added any children from the external tileset.json
                expect(root.children.length).toEqual(0);
                expect(RequestScheduler.getNumberOfAvailableRequests()).toEqual(RequestScheduler.maximumRequests);
            });
        });
    });

    it('destroys before tile finishes loading', function() {
        var tileset = scene.primitives.add(new Cesium3DTileset({
            url : tilesetUrl
        }));
        return tileset.readyPromise.then(function(tileset) {
            var root = tileset._root;
            scene.renderForSpecs(); // Request root
            scene.primitives.remove(tileset);

            return root.contentReadyPromise.then(function(content) {
                fail('should not resolve');
            }).otherwise(function(error) {
                expect(root._contentState).toBe(Cesium3DTileContentState.FAILED);
                expect(RequestScheduler.getNumberOfAvailableRequests()).toEqual(RequestScheduler.maximumRequests);
            });
        });
    });

    ///////////////////////////////////////////////////////////////////////////
    // Styling tests

    it('applies show style to a tileset', function() {
        return Cesium3DTilesTester.loadTileset(scene, withoutBatchTableUrl).then(function(tileset) {
            var hideStyle = new Cesium3DTileStyle({show : 'false'});
            tileset.style = hideStyle;
            expect(tileset.style).toBe(hideStyle);
            expect(scene).toRender([0, 0, 0, 255]);

            tileset.style = new Cesium3DTileStyle({show : 'true'});
            expect(scene).notToRender([0, 0, 0, 255]);
        });
    });

    it('applies style with complex show expression to a tileset', function() {
        return Cesium3DTilesTester.loadTileset(scene, withBatchTableUrl).then(function(tileset) {
            // Each feature in the b3dm file has an id property from 0 to 9
            // ${id} >= 10 will always evaluate to false
            tileset.style = new Cesium3DTileStyle({show : '${id} >= 50 * 2'});
            expect(scene).toRender([0, 0, 0, 255]);

            // ${id} < 10 will always evaluate to true
            tileset.style = new Cesium3DTileStyle({show : '${id} < 200 / 2'});
            expect(scene).notToRender([0, 0, 0, 255]);
        });
    });

    it('applies show style to a tileset with a composite tile', function() {
        var center = Cartesian3.fromRadians(centerLongitude, centerLatitude, 5.0);
        scene.camera.lookAt(center, new HeadingPitchRange(0.0, -1.57, 10.0));

        return Cesium3DTilesTester.loadTileset(scene, compositeUrl).then(function(tileset) {
            tileset.style = new Cesium3DTileStyle({show : 'false'});
            expect(scene).toRender([0, 0, 0, 255]);

            tileset.style = new Cesium3DTileStyle({show : 'true'});
            expect(scene).notToRender([0, 0, 0, 255]);
        });
    });

    function expectColorStyle(tileset) {
        var color;
        expect(scene).toRenderAndCall(function(rgba) {
            color = rgba;
        });

        tileset.style = new Cesium3DTileStyle({color : 'color("blue")'});
        expect(scene).toRenderAndCall(function(rgba) {
            expect(rgba[0]).toEqual(0);
            expect(rgba[1]).toEqual(0);
            expect(rgba[2]).toBeGreaterThan(0);
            expect(rgba[3]).toEqual(255);
        });

        // set color to transparent
        tileset.style = new Cesium3DTileStyle({color : 'color("blue", 0.0)'});
        expect(scene).toRender([0, 0, 0, 255]);

        tileset.style = new Cesium3DTileStyle({color : 'color("cyan")'});
        expect(scene).toRenderAndCall(function(rgba) {
            expect(rgba[0]).toEqual(0);
            expect(rgba[1]).toBeGreaterThan(0);
            expect(rgba[2]).toBeGreaterThan(0);
            expect(rgba[3]).toEqual(255);
        });

        // Remove style
        tileset.style = undefined;
        expect(scene).toRender(color);
    }

    it('applies color style to a tileset', function() {
        return Cesium3DTilesTester.loadTileset(scene, withoutBatchTableUrl).then(function(tileset) {
            expectColorStyle(tileset);
        });
    });

    it('applies color style to a tileset with translucent tiles', function() {
        return Cesium3DTilesTester.loadTileset(scene, translucentUrl).then(function(tileset) {
            expectColorStyle(tileset);
        });
    });

    it('applies color style to a tileset with translucent and opaque tiles', function() {
        return Cesium3DTilesTester.loadTileset(scene, translucentOpaqueMixUrl).then(function(tileset) {
            expectColorStyle(tileset);
        });
    });

    it('applies style when feature properties change', function() {
        return Cesium3DTilesTester.loadTileset(scene, withBatchTableUrl).then(function(tileset) {
            // Initially, all feature ids are less than 10
            tileset.style = new Cesium3DTileStyle({show : '${id} < 10'});
            expect(scene).notToRender([0, 0, 0, 255]);

            // Change feature ids so the show expression will evaluate to false
            var content = tileset._root.content;
            var length = content.featuresLength;
            var i;
            var feature;
            for (i = 0; i < length; ++i) {
                feature = content.getFeature(i);
                feature.setProperty('id', feature.getProperty('id') + 10);
            }
            expect(scene).toRender([0, 0, 0, 255]);

            // Change ids back
            for (i = 0; i < length; ++i) {
                feature = content.getFeature(i);
                feature.setProperty('id', feature.getProperty('id') - 10);
            }
            expect(scene).notToRender([0, 0, 0, 255]);
        });
    });

    it('applies style with complex color expression to a tileset', function() {
        return Cesium3DTilesTester.loadTileset(scene, withBatchTableUrl).then(function(tileset) {
            // Each feature in the b3dm file has an id property from 0 to 9
            // ${id} >= 10 will always evaluate to false
            tileset.style = new Cesium3DTileStyle({color : '(${id} >= 50 * 2) ? color("red") : color("blue")'});
            expect(scene).toRenderAndCall(function(rgba) {
                expect(rgba[0]).toEqual(0);
                expect(rgba[1]).toEqual(0);
                expect(rgba[2]).toBeGreaterThan(0);
                expect(rgba[3]).toEqual(255);
            });

            // ${id} < 10 will always evaluate to true
            tileset.style = new Cesium3DTileStyle({color : '(${id} < 50 * 2) ? color("red") : color("blue")'});
            expect(scene).toRenderAndCall(function(rgba) {
                expect(rgba[0]).toBeGreaterThan(0);
                expect(rgba[1]).toEqual(0);
                expect(rgba[2]).toEqual(0);
                expect(rgba[3]).toEqual(255);
            });
        });
    });

    it('applies conditional color style to a tileset', function() {
        return Cesium3DTilesTester.loadTileset(scene, withBatchTableUrl).then(function(tileset) {
            // ${id} < 10 will always evaluate to true
            tileset.style = new Cesium3DTileStyle({
                color : {
                    conditions : [
                        ['${id} < 10', 'color("red")'],
                        ['true', 'color("blue")']
                    ]
                }
            });
            expect(scene).toRenderAndCall(function(rgba) {
                expect(rgba[0]).toBeGreaterThan(0);
                expect(rgba[1]).toEqual(0);
                expect(rgba[2]).toEqual(0);
                expect(rgba[3]).toEqual(255);
            });

            // ${id}>= 10 will always evaluate to false
            tileset.style = new Cesium3DTileStyle({
                color : {
                    conditions : [
                        ['${id} >= 10', 'color("red")'],
                        ['true', 'color("blue")']
                    ]
                }
            });
            expect(scene).toRenderAndCall(function(rgba) {
                expect(rgba[0]).toEqual(0);
                expect(rgba[1]).toEqual(0);
                expect(rgba[2]).toBeGreaterThan(0);
                expect(rgba[3]).toEqual(255);
            });
        });
    });

    it('loads style from uri', function() {
        return Cesium3DTilesTester.loadTileset(scene, withBatchTableUrl).then(function(tileset) {
            // ${id} < 10 will always evaluate to true
            tileset.style = new Cesium3DTileStyle(styleUrl);
            return tileset.style.readyPromise.then(function(style) {
                expect(scene).toRenderAndCall(function(rgba) {
                    expect(rgba[0]).toBeGreaterThan(0);
                    expect(rgba[1]).toEqual(0);
                    expect(rgba[2]).toEqual(0);
                    expect(rgba[3]).toEqual(255);
                });
            }).otherwise(function(error) {
                expect(error).not.toBeDefined();
            });
        });
    });

    it('applies custom style to a tileset', function() {
        var style = new Cesium3DTileStyle();
        style.show = {
            evaluate : function(frameState, feature) {
                return this._value;
            },
            _value : false
        };
        style.color = {
            evaluateColor : function(frameState, feature, result) {
                return Color.clone(Color.WHITE, result);
            }
        };

        return Cesium3DTilesTester.loadTileset(scene, withoutBatchTableUrl).then(function(tileset) {
            tileset.style = style;
            expect(tileset.style).toBe(style);
            expect(scene).toRender([0, 0, 0, 255]);

            style.show._value = true;
            tileset.makeStyleDirty();
            expect(scene).notToRender([0, 0, 0, 255]);
        });
    });

    function testColorBlendMode(url) {
        return Cesium3DTilesTester.loadTileset(scene, url).then(function(tileset) {
            // Check that the feature is red
            var sourceRed;
            expect(scene).toRenderAndCall(function(rgba) {
                sourceRed = rgba[0];
            });

            expect(scene).toRenderAndCall(function(rgba) {
                expect(rgba[0]).toBeGreaterThan(0);
                expect(rgba[1]).toEqual(0);
                expect(rgba[2]).toEqual(0);
                expect(rgba[3]).toEqual(255);
            });

            // Use HIGHLIGHT blending
            tileset.colorBlendMode = Cesium3DTileColorBlendMode.HIGHLIGHT;

            // Style with dark yellow. Expect the red channel to be darker than before.
            tileset.style = new Cesium3DTileStyle({
                color : 'rgb(128, 128, 0)'
            });
            expect(scene).toRenderAndCall(function(rgba) {
                expect(rgba[0]).toBeGreaterThan(0);
                expect(rgba[0]).toBeLessThan(sourceRed);
                expect(rgba[1]).toEqual(0);
                expect(rgba[2]).toEqual(0);
                expect(rgba[3]).toEqual(255);
            });

            // Style with yellow + alpha. Expect the red channel to be darker than before.
            tileset.style = new Cesium3DTileStyle({
                color : 'rgba(255, 255, 0, 0.5)'
            });
            expect(scene).toRenderAndCall(function(rgba) {
                expect(rgba[0]).toBeGreaterThan(0);
                expect(rgba[0]).toBeLessThan(sourceRed);
                expect(rgba[1]).toEqual(0);
                expect(rgba[2]).toEqual(0);
                expect(rgba[3]).toEqual(255);
            });

            // Use REPLACE blending
            tileset.colorBlendMode = Cesium3DTileColorBlendMode.REPLACE;

            // Style with dark yellow. Expect the red and green channels to be roughly dark yellow.
            tileset.style = new Cesium3DTileStyle({
                color : 'rgb(128, 128, 0)'
            });
            var replaceRed;
            var replaceGreen;
            expect(scene).toRenderAndCall(function(rgba) {
                replaceRed = rgba[0];
                replaceGreen = rgba[1];
                expect(rgba[0]).toBeGreaterThan(0);
                expect(rgba[0]).toBeLessThan(255);
                expect(rgba[1]).toBeGreaterThan(0);
                expect(rgba[1]).toBeLessThan(255);
                expect(rgba[2]).toEqual(0);
                expect(rgba[3]).toEqual(255);
            });

            // Style with yellow + alpha. Expect the red and green channels to be a shade of yellow.
            tileset.style = new Cesium3DTileStyle({
                color : 'rgba(255, 255, 0, 0.5)'
            });
            expect(scene).toRenderAndCall(function(rgba) {
                expect(rgba[0]).toBeGreaterThan(0);
                expect(rgba[0]).toBeLessThan(255);
                expect(rgba[1]).toBeGreaterThan(0);
                expect(rgba[1]).toBeLessThan(255);
                expect(rgba[2]).toEqual(0);
                expect(rgba[3]).toEqual(255);
            });

            // Use MIX blending
            tileset.colorBlendMode = Cesium3DTileColorBlendMode.MIX;
            tileset.colorBlendAmount = 0.5;

            // Style with dark yellow. Expect color to be a mix of the source and style colors.
            tileset.style = new Cesium3DTileStyle({
                color : 'rgb(128, 128, 0)'
            });
            var mixRed;
            var mixGreen;
            expect(scene).toRenderAndCall(function(rgba) {
                mixRed = rgba[0];
                mixGreen = rgba[1];
                expect(rgba[0]).toBeGreaterThan(replaceRed);
                expect(rgba[0]).toBeLessThan(sourceRed);
                expect(rgba[1]).toBeGreaterThan(0);
                expect(rgba[1]).toBeLessThan(replaceGreen);
                expect(rgba[2]).toEqual(0);
                expect(rgba[3]).toEqual(255);
            });

            // Set colorBlendAmount to 0.25. Expect color to be closer to the source color.
            tileset.colorBlendAmount = 0.25;
            expect(scene).toRenderAndCall(function(rgba) {
                expect(rgba[0]).toBeGreaterThan(mixRed);
                expect(rgba[0]).toBeLessThan(sourceRed);
                expect(rgba[1]).toBeGreaterThan(0);
                expect(rgba[1]).toBeLessThan(mixGreen);
                expect(rgba[2]).toEqual(0);
                expect(rgba[3]).toEqual(255);
            });

            // Set colorBlendAmount to 0.0. Expect color to equal the source color
            tileset.colorBlendAmount = 0.0;
            expect(scene).toRenderAndCall(function(rgba) {
                expect(rgba[0]).toEqual(sourceRed);
                expect(rgba[1]).toEqual(0);
                expect(rgba[2]).toEqual(0);
                expect(rgba[3]).toEqual(255);
            });

            // Set colorBlendAmount to 1.0. Expect color to equal the style color
            tileset.colorBlendAmount = 1.0;
            expect(scene).toRenderAndCall(function(rgba) {
                expect(rgba[0]).toEqual(replaceRed);
                expect(rgba[1]).toEqual(replaceGreen);
                expect(rgba[2]).toEqual(0);
                expect(rgba[3]).toEqual(255);
            });

            // Style with yellow + alpha. Expect color to be a mix of the source and style colors.
            tileset.colorBlendAmount = 0.5;
            tileset.style = new Cesium3DTileStyle({
                color : 'rgba(255, 255, 0, 0.5)'
            });
            expect(scene).toRenderAndCall(function(rgba) {
                expect(rgba[0]).toBeGreaterThan(0);
                expect(rgba[1]).toBeGreaterThan(0);
                expect(rgba[2]).toEqual(0);
                expect(rgba[3]).toEqual(255);
            });
        });
    }

    it('sets colorBlendMode', function() {
        return testColorBlendMode(colorsUrl);
    });

    it('sets colorBlendMode when vertex texture fetch is not supported', function() {
        // Disable VTF
        var maximumVertexTextureImageUnits = ContextLimits.maximumVertexTextureImageUnits;
        ContextLimits._maximumVertexTextureImageUnits = 0;
        return testColorBlendMode(colorsUrl).then(function() {
            // Re-enable VTF
            ContextLimits._maximumVertexTextureImageUnits = maximumVertexTextureImageUnits;
        });
    });

    it('sets colorBlendMode for textured tileset', function() {
        return testColorBlendMode(texturedUrl);
    });

    it('sets colorBlendMode for instanced tileset', function() {
        var center = Cartesian3.fromRadians(centerLongitude, centerLatitude);
        scene.camera.lookAt(center, new HeadingPitchRange(0.0, -1.57, 30.0));
        return testColorBlendMode(instancedRedMaterialUrl);
    });

    ///////////////////////////////////////////////////////////////////////////
    // Cache replacement tests

    it('Unload all cached tiles not required to meet SSE', function() {
        return Cesium3DTilesTester.loadTileset(scene, tilesetUrl).then(function(tileset) {
            tileset.maximumNumberOfLoadedTiles = 1;

            // Render parent and four children (using additive refinement)
            viewAllTiles();
            scene.renderForSpecs();

            var stats = tileset._statistics;
            expect(stats.numberOfCommands).toEqual(5);
            expect(stats.numberContentReady).toEqual(5); // Five loaded tiles

            // Zoom out so only root tile is needed to meet SSE.  This unloads
            // the four children since the max number of loaded tiles is one.
            viewRootOnly();
            scene.renderForSpecs();

            expect(stats.numberOfCommands).toEqual(1);
            expect(stats.numberContentReady).toEqual(1);

            // Zoom back in so all four children are re-requested.
            viewAllTiles();

            return Cesium3DTilesTester.waitForTilesLoaded(scene, tileset).then(function() {
                expect(stats.numberOfCommands).toEqual(5);
                expect(stats.numberContentReady).toEqual(5); // Five loaded tiles
            });
        });
    });

    it('Unload some cached tiles not required to meet SSE', function() {
        return Cesium3DTilesTester.loadTileset(scene, tilesetUrl).then(function(tileset) {
            tileset.maximumNumberOfLoadedTiles = 3;

            // Render parent and four children (using additive refinement)
            viewAllTiles();
            scene.renderForSpecs();

            var stats = tileset._statistics;
            expect(stats.numberOfCommands).toEqual(5);
            expect(stats.numberContentReady).toEqual(5); // Five loaded tiles

            // Zoom out so only root tile is needed to meet SSE.  This unloads
            // two of the four children so three tiles are still loaded (the
            // root and two children) since the max number of loaded tiles is three.
            viewRootOnly();
            scene.renderForSpecs();

            expect(stats.numberOfCommands).toEqual(1);
            expect(stats.numberContentReady).toEqual(3);

            // Zoom back in so the two children are re-requested.
            viewAllTiles();

            return Cesium3DTilesTester.waitForTilesLoaded(scene, tileset).then(function() {
                expect(stats.numberOfCommands).toEqual(5);
                expect(stats.numberContentReady).toEqual(5); // Five loaded tiles
            });
        });
    });

    it('Unloads cached tiles outside of the view frustum', function() {
        return Cesium3DTilesTester.loadTileset(scene, tilesetUrl).then(function(tileset) {
            tileset.maximumNumberOfLoadedTiles = 0;

            scene.renderForSpecs();
            var stats = tileset._statistics;
            expect(stats.numberOfCommands).toEqual(5);
            expect(stats.numberContentReady).toEqual(5);

            // Orient camera to face the sky
            var center = Cartesian3.fromRadians(centerLongitude, centerLatitude, 100);
            scene.camera.lookAt(center, new HeadingPitchRange(0.0, 1.57, 10.0));

            // All tiles are unloaded
            scene.renderForSpecs();
            expect(stats.numberOfCommands).toEqual(0);
            expect(stats.numberContentReady).toEqual(0);

            // Reset camera so all tiles are reloaded
            viewAllTiles();

            return Cesium3DTilesTester.waitForTilesLoaded(scene, tileset).then(function() {
                expect(stats.numberOfCommands).toEqual(5);
                expect(stats.numberContentReady).toEqual(5);
            });
        });
    });

    it('Unloads cached tiles in a tileset with external tileset.json', function() {
        return Cesium3DTilesTester.loadTileset(scene, tilesetOfTilesetsUrl).then(function(tileset) {
            var stats = tileset._statistics;
            var replacementList = tileset._replacementList;

            tileset.maximumNumberOfLoadedTiles = 2;

            scene.renderForSpecs();
            expect(stats.numberOfCommands).toEqual(5);
            expect(stats.numberContentReady).toEqual(5);
            expect(replacementList.length - 1).toEqual(5); // Only tiles with content are on the replacement list. -1 for sentinel.

            // Zoom out so only root tile is needed to meet SSE.  This unloads
            // all tiles except the root and one of the b3dm children
            viewRootOnly();
            scene.renderForSpecs();

            expect(stats.numberOfCommands).toEqual(1);
            expect(stats.numberContentReady).toEqual(2);
            expect(replacementList.length - 1).toEqual(2);

            // Reset camera so all tiles are reloaded
            viewAllTiles();

            return Cesium3DTilesTester.waitForTilesLoaded(scene, tileset).then(function() {
                expect(stats.numberOfCommands).toEqual(5);
                expect(stats.numberContentReady).toEqual(5);

                expect(replacementList.length - 1).toEqual(5);
            });
        });
    });

    it('Unloads cached tiles in a tileset with empty tiles', function() {
        return Cesium3DTilesTester.loadTileset(scene, tilesetEmptyRootUrl).then(function(tileset) {
            var stats = tileset._statistics;

            tileset.maximumNumberOfLoadedTiles = 2;

            scene.renderForSpecs();
            expect(stats.numberOfCommands).toEqual(4);
            expect(stats.numberContentReady).toEqual(4); // 4 children with b3dm content (does not include empty root)

            // Orient camera to face the sky
            var center = Cartesian3.fromRadians(centerLongitude, centerLatitude, 100);
            scene.camera.lookAt(center, new HeadingPitchRange(0.0, 1.57, 10.0));

            // Unload tiles to meet cache size
            scene.renderForSpecs();
            expect(stats.numberOfCommands).toEqual(0);
            expect(stats.numberContentReady).toEqual(2); // 2 children with b3dm content (does not include empty root)

            // Reset camera so all tiles are reloaded
            viewAllTiles();

            return Cesium3DTilesTester.waitForTilesLoaded(scene, tileset).then(function() {
                expect(stats.numberOfCommands).toEqual(4);
                expect(stats.numberContentReady).toEqual(4);
            });
        });
    });

    it('Unload cached tiles when a tileset uses replacement refinement', function() {
        // No children have content, but all grandchildren have content
        //
        //          C
        //      E       E
        //    C   C   C   C
        //
        return Cesium3DTilesTester.loadTileset(scene, tilesetReplacement1Url).then(function(tileset) {
            tileset.maximumNumberOfLoadedTiles = 1;

            // Render parent and four children (using additive refinement)
            viewAllTiles();
            scene.renderForSpecs();

            var stats = tileset._statistics;
            expect(stats.numberOfCommands).toEqual(4); // 4 grandchildren. Root is replaced.
            expect(stats.numberContentReady).toEqual(5); // Root + four grandchildren (does not include empty children)

            // Zoom out so only root tile is needed to meet SSE.  This unloads
            // all grandchildren since the max number of loaded tiles is one.
            viewRootOnly();
            scene.renderForSpecs();

            expect(stats.numberOfCommands).toEqual(1);
            expect(stats.numberContentReady).toEqual(1);

            // Zoom back in so the four children are re-requested.
            viewAllTiles();

            return Cesium3DTilesTester.waitForTilesLoaded(scene, tileset).then(function() {
                expect(stats.numberOfCommands).toEqual(4);
                expect(stats.numberContentReady).toEqual(5);
            });
        });
    });

    it('Explicitly unloads cached tiles with trimLoadedTiles', function() {
        return Cesium3DTilesTester.loadTileset(scene, tilesetUrl).then(function(tileset) {
            tileset.maximumNumberOfLoadedTiles = 5;

            // Render parent and four children (using additive refinement)
            viewAllTiles();
            scene.renderForSpecs();

            var stats = tileset._statistics;
            expect(stats.numberOfCommands).toEqual(5);
            expect(stats.numberContentReady).toEqual(5); // Five loaded tiles

            // Zoom out so only root tile is needed to meet SSE.  The children
            // are not unloaded since max number of loaded tiles is five.
            viewRootOnly();
            scene.renderForSpecs();

            expect(stats.numberOfCommands).toEqual(1);
            expect(stats.numberContentReady).toEqual(5);

            tileset.trimLoadedTiles();
            scene.renderForSpecs();

            expect(stats.numberOfCommands).toEqual(1);
            expect(stats.numberContentReady).toEqual(1);
        });
    });

    it('tileUnload event is raised', function() {
        return Cesium3DTilesTester.loadTileset(scene, tilesetUrl).then(function(tileset) {
            tileset.maximumNumberOfLoadedTiles = 1;

            // Render parent and four children (using additive refinement)
            viewAllTiles();
            scene.renderForSpecs();

            var stats = tileset._statistics;
            expect(stats.numberOfCommands).toEqual(5);
            expect(stats.numberContentReady).toEqual(5); // Five loaded tiles

            // Zoom out so only root tile is needed to meet SSE.  All the
            // children are unloaded since max number of loaded tiles is one.
            viewRootOnly();
            var spyUpdate = jasmine.createSpy('listener');
            tileset.tileUnload.addEventListener(spyUpdate);
            scene.renderForSpecs();

            expect(tileset._root.visibility(scene.frameState, CullingVolume.MASK_INDETERMINATE)).not.toEqual(CullingVolume.MASK_OUTSIDE);
            expect(spyUpdate.calls.count()).toEqual(4);
            expect(spyUpdate.calls.argsFor(0)[0]).toBe(tileset._root.children[0]);
            expect(spyUpdate.calls.argsFor(1)[0]).toBe(tileset._root.children[1]);
            expect(spyUpdate.calls.argsFor(2)[0]).toBe(tileset._root.children[2]);
            expect(spyUpdate.calls.argsFor(3)[0]).toBe(tileset._root.children[3]);
        });
    });

    it('maximumNumberOfLoadedTiles throws when negative', function() {
        var tileset = new Cesium3DTileset({
            url : tilesetUrl
        });
        expect(function() {
            tileset.maximumNumberOfLoadedTiles = -1;
        }).toThrowDeveloperError();
    });

    it('maximumScreenSpaceError throws when negative', function() {
        var tileset = new Cesium3DTileset({
            url : tilesetUrl
        });
        expect(function() {
            tileset.maximumScreenSpaceError = -1;
        }).toThrowDeveloperError();
    });

    it('propagates tile transform down the tree', function() {
        var b3dmCommands = 1;
        var i3dmCommands = scene.context.instancedArrays ? 1 : 25; // When instancing is not supported there is one command per instance
        var totalCommands = b3dmCommands + i3dmCommands;
        return Cesium3DTilesTester.loadTileset(scene, tilesetWithTransformsUrl).then(function(tileset) {
            var stats = tileset._statistics;
            var root = tileset._root;
            var rootTransform = Matrix4.unpack(root._header.transform);

            var child = root.children[0];
            var childTransform = Matrix4.unpack(child._header.transform);
            var computedTransform = Matrix4.multiply(rootTransform, childTransform, new Matrix4());

            expect(stats.numberOfCommands).toBe(totalCommands);
            expect(root.computedTransform).toEqual(rootTransform);
            expect(child.computedTransform).toEqual(computedTransform);

            // Set the tileset's modelMatrix
            var tilesetTransform = Matrix4.fromTranslation(new Cartesian3(0.0, 1.0, 0.0));
            tileset.modelMatrix = tilesetTransform;
            computedTransform = Matrix4.multiply(tilesetTransform, computedTransform, computedTransform);
            scene.renderForSpecs();
            expect(child.computedTransform).toEqual(computedTransform);

            // Set the modelMatrix somewhere off screen
            tileset.modelMatrix = Matrix4.fromTranslation(new Cartesian3(0.0, 100000.0, 0.0));
            scene.renderForSpecs();
            expect(stats.numberOfCommands).toBe(0);

            // Now bring it back
            tileset.modelMatrix = Matrix4.IDENTITY;
            scene.renderForSpecs();
            expect(stats.numberOfCommands).toBe(totalCommands);

            // Do the same steps for a tile transform
            child.transform = Matrix4.fromTranslation(new Cartesian3(0.0, 100000.0, 0.0));
            scene.renderForSpecs();
            expect(stats.numberOfCommands).toBe(1);
            child.transform = Matrix4.IDENTITY;
            scene.renderForSpecs();
            expect(stats.numberOfCommands).toBe(totalCommands);
        });
    });

    it('marks tileset as refining when tiles not resolved', function() {
        viewRootOnly();
        return Cesium3DTilesTester.loadTileset(scene, tilesetUrl).then(function(tileset) {
            viewAllTiles();
            scene.renderForSpecs();
            var stats = tileset._statistics;
            expect(stats.numberContentReady).toEqual(1);
            expect(tileset._hasMixedContent).toBe(true);

            return Cesium3DTilesTester.waitForTilesLoaded(scene, tileset).then(function(tileset) {
                expect(stats.numberContentReady).toEqual(5);
                expect(tileset._hasMixedContent).toBe(false);
            });
        });
    });

    it('adds stencil clear command first when unresolved', function() {
        viewRootOnly();
        return Cesium3DTilesTester.loadTileset(scene, tilesetReplacement3Url).then(function(tileset) {
            var stats = tileset._statistics;
            var root = tileset._root;

            viewAllTiles();
            scene.renderForSpecs();
            return root.children[0].contentReadyPromise.then(function() {
                scene.renderForSpecs();
                // 1 for root tiles, 1 for stencil clear
                expect(stats.numberOfCommands).toEqual(2);
                expect(tileset._hasMixedContent).toBe(true);

                var commandList = scene.frameState.commandList;
                expect(commandList[0] instanceof ClearCommand).toBe(true);
            });
        });
    });

    it('creates duplicate backface commands', function() {
        // Look at bottom-left corner of tileset so child is loaded first
        scene.camera.moveLeft(200.0);
        scene.camera.moveDown(200.0);

        return Cesium3DTilesTester.loadTileset(scene, tilesetReplacement3Url).then(function(tileset) {
            var stats = tileset._statistics;
            var root = tileset._root;

            viewAllTiles();
            scene.renderForSpecs();
            return root.children[0].contentReadyPromise.then(function() {
                scene.renderForSpecs();
                // 2 for root tile, 1 for child, 1 for stencil clear
                expect(stats.numberOfCommands).toEqual(4);
                expect(root.selected).toBe(true);
                expect(root._finalResolution).toBe(false);
                expect(root.children[0].children[0].children[3].selected).toBe(true);
                expect(root.children[0].children[0].children[3]._finalResolution).toBe(true);
                expect(tileset._hasMixedContent).toBe(true);

                var commandList = scene.frameState.commandList;
                expect(commandList[0] instanceof ClearCommand).toBe(true);
                expect(commandList[0].stencil).toBe(0);
                var rs = commandList[1].renderState;
                expect(rs.cull.enabled).toBe(true);
                expect(rs.cull.face).toBe(CullFace.FRONT);
            });
        });
    });

    it('does not create duplicate backface commands if no selected descendants', function() {
        viewRootOnly();
        return Cesium3DTilesTester.loadTileset(scene, tilesetReplacement3Url).then(function(tileset) {
            var stats = tileset._statistics;
            var root = tileset._root;

            viewAllTiles();
            scene.renderForSpecs();
            return root.children[0].contentReadyPromise.then(function() {
                scene.renderForSpecs();
                // 1 for root tile, 1 for stencil clear
                expect(stats.numberOfCommands).toEqual(2);
                expect(tileset._hasMixedContent).toBe(true);

                var commandList = scene.frameState.commandList;
                expect(commandList[0] instanceof ClearCommand).toBe(true);
                expect(commandList[0].stencil).toBe(0);
            });
        });
    });

    it('does not add commands or stencil clear command with no selected tiles', function() {
        var tileset = scene.primitives.add(new Cesium3DTileset({
            url : tilesetUrl
        }));
        scene.renderForSpecs();
        var stats = tileset._statistics;
        expect(tileset._selectedTiles.length).toEqual(0);
        expect(stats.numberOfCommands).toEqual(0);
    });

    it('does not add stencil clear command or backface commands when fully resolved', function() {
        viewAllTiles();
        return Cesium3DTilesTester.loadTileset(scene, tilesetReplacement3Url).then(function(tileset) {
            var stats = tileset._statistics;
            expect(stats.numberOfCommands).toEqual(tileset._selectedTiles.length);

            var commandList = scene.frameState.commandList;
            var length = commandList.length;
            for (var i = 0; i < length; ++i) {
                var command = commandList[i];
                expect(command instanceof ClearCommand).toBe(false);
                expect(command.renderState.cull.face).not.toBe(CullFace.FRONT);
            }
        });
    });

    it('loadSiblings', function() {
        // Look at bottom-left corner of tileset
        scene.camera.moveLeft(200.0);
        scene.camera.moveDown(200.0);

        return Cesium3DTilesTester.loadTileset(scene, tilesetReplacement3Url, {loadSiblings : false}).then(function(tileset) {
            var stats = tileset._statistics;
            expect(stats.numberContentReady).toBe(2);
            tileset.loadSiblings = true;
            scene.renderForSpecs();
            return Cesium3DTilesTester.waitForTilesLoaded(scene, tileset).then(function(tileset) {
                expect(stats.numberContentReady).toBe(5);
            });
        });
    });

    it('immediatelyLoadDesiredLOD', function() {
        // Look at bottom-left corner of tileset
        scene.camera.moveLeft(200.0);
        scene.camera.moveDown(200.0);

        var tileset = scene.primitives.add(new Cesium3DTileset({
            url : tilesetOfTilesetsUrl,
            immediatelyLoadDesiredLOD : true,
            skipSSEFactor : 0.1,         // tiny skip factor so we would normally load all tiles
            skipLevels : 0
        }));
        return Cesium3DTilesTester.waitForReady(scene, tileset).then(function(tileset) {
            return tileset._root.contentReadyPromise.then(function() {
                tileset._root.children[0].refine = Cesium3DTileRefine.REPLACE;
                return Cesium3DTilesTester.waitForTilesLoaded(scene, tileset).then(function(tileset) {
                    var stats = tileset._statistics;
                    expect(stats.numberContentReady).toBe(1);

                    tileset.immediatelyLoadDesiredLOD = false;
                    return Cesium3DTilesTester.waitForTilesLoaded(scene, tileset).then(function(tileset) {
                        expect(stats.numberContentReady).toBe(2);
                    });
                });
            });
        });
    });

    it('selects children if no ancestors available', function() {
        // Look at bottom-left corner of tileset
        scene.camera.moveLeft(200.0);
        scene.camera.moveDown(200.0);

        var tileset = scene.primitives.add(new Cesium3DTileset({
            url : tilesetOfTilesetsUrl
        }));

        return Cesium3DTilesTester.waitForReady(scene, tileset).then(function(tileset) {
            return tileset._root.contentReadyPromise.then(function() {
                tileset._root.children[0].refine = Cesium3DTileRefine.REPLACE;
                return Cesium3DTilesTester.waitForTilesLoaded(scene, tileset).then(function(tileset) {
                    var stats = tileset._statistics;
                    scene.renderForSpecs();

                    var parent = tileset._root.children[0];
                    var child = parent.children[3].children[0];
                    expect(child.contentReady).toBe(true);
                    expect(parent.contentReady).toBe(false);
                    expect(child.selected).toBe(true);
                    expect(parent.selected).toBe(false);
                    expect(stats.numberOfCommands).toEqual(1);

                    viewAllTiles();
                    scene.renderForSpecs();
                    expect(child.contentReady).toBe(true);
                    expect(parent.contentReady).toBe(false);
                    expect(child.selected).toBe(true);
                    expect(parent.selected).toBe(false);
                    expect(stats.numberOfCommands).toEqual(2);
                });
            });
        });
    });

}, 'WebGL');<|MERGE_RESOLUTION|>--- conflicted
+++ resolved
@@ -352,7 +352,6 @@
             spyOn(loadWithXhr, 'load').and.callFake(function(url, responseType, method, data, headers, deferred, overrideMimeType) {
                 deferred.reject();
             });
-<<<<<<< HEAD
             scene.renderForSpecs(); // Request root
             var root = tileset._root;
             return root.contentReadyPromise.then(function() {
@@ -360,8 +359,6 @@
             }).otherwise(function(error) {
                 expect(root._contentState).toEqual(Cesium3DTileContentState.FAILED);
             });
-=======
->>>>>>> 5854e682
         });
     });
 
