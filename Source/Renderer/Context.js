--- conflicted
+++ resolved
@@ -961,15 +961,8 @@
         }
         //>>includeEnd('debug');
 
-<<<<<<< HEAD
-        context._us.model = defaultValue(drawCommand.modelMatrix, Matrix4.IDENTITY);
-        context._us.boundingVolume = drawCommand.boundingVolume;
-        var sp = defaultValue(shaderProgram, drawCommand.shaderProgram);
-        sp._setUniforms(drawCommand.uniformMap, context._us, context.validateShaderProgram);
-=======
         context._us.model = defaultValue(drawCommand._modelMatrix, Matrix4.IDENTITY);
         drawCommand._shaderProgram._setUniforms(drawCommand._uniformMap, context._us, context.validateShaderProgram);
->>>>>>> fd7fbfd0
 
         va._bind();
         var indexBuffer = va.indexBuffer;
