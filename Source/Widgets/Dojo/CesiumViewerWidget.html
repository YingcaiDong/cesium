--- conflicted
+++ resolved
@@ -1,13 +1,7 @@
-<<<<<<< HEAD
-<div data-dojo-attach-point="cesiumNode" class="cw-node">
-    <canvas data-dojo-attach-point="canvas" class="cw-canvas"></canvas>
-    <div class="cw-viewButtons">
-        <div data-dojo-attach-point="sceneModeContainer" class="cw-sceneModeContainer"></div>
-=======
 <div data-dojo-attach-point="cesiumNode" class="cesium-viewerWidget-node">
     <canvas data-dojo-attach-point="canvas" class="cesium-viewerWidget-canvas"></canvas>
     <div class="cesium-viewerWidget-viewButtons">
->>>>>>> 4a389061
+        <div data-dojo-attach-point="sceneModeContainer" class="cesium-viewerWidget-sceneModeContainer"></div>
         <div data-dojo-attach-point="viewHomeButton" data-dojo-type="dijit.form.Button"
             data-dojo-props="iconClass: 'cesium-viewerWidget-viewIcon', showLabel: false, label:'Home View'"></div>
         <div data-dojo-attach-point="imagery" data-dojo-type="dijit.form.DropDownButton"
@@ -24,10 +18,6 @@
                     data-dojo-props="'class':'cesium-viewerWidget-imagerySelector', showLabel: true, label:'Single Tile'"></span>
             </div>
         </div>
-<<<<<<< HEAD
-=======
-        <div data-dojo-attach-point="sceneModeContainer" class="cesium-viewerWidget-sceneModeContainer"></div>
->>>>>>> 4a389061
     </div>
     <div data-dojo-attach-point="timelineContainer" class="cesium-viewerWidget-timelineContainer"></div>
     <div data-dojo-attach-point="animationContainer" class="cesium-viewerWidget-animationContainer"></div>
