--- conflicted
+++ resolved
@@ -27,8 +27,7 @@
 varying vec3 v_rayleighColor;
 varying vec3 v_mieColor;
 
-varying vec2 v_webMercatorCoordinates;
-varying vec2 v_geographicCoordinates;
+varying vec2 v_textureCoordinates;
 
 void main()
 {
@@ -60,15 +59,10 @@
     {
         if (i >= u_numberOfDayTextures)
             break;
-<<<<<<< HEAD
-        vec2 baseCoordinates = mix(v_webMercatorCoordinates, v_geographicCoordinates, float(u_dayTextureIsGeographic[i]));
-        vec2 textureCoordinates = (baseCoordinates - u_dayTextureTranslation[i]) / u_dayTextureScale[i];
-=======
         
         vec2 baseTextureCoordinates = mix(webMercatorUV, geographicUV, float(u_dayTextureIsGeographic[i]));
         vec2 textureCoordinates = (baseTextureCoordinates - u_dayTextureTranslation[i]) / u_dayTextureScale[i];
         
->>>>>>> b89ab084
         if (textureCoordinates.x >= 0.0 && textureCoordinates.x <= 1.0 &&
             textureCoordinates.y >= 0.0 && textureCoordinates.y <= 1.0)
         {
@@ -109,8 +103,8 @@
 #endif
     
 #ifdef SHOW_TILE_BOUNDARIES
-    if (v_webMercatorCoordinates.x < (1.0/256.0) || v_webMercatorCoordinates.x > (255.0/256.0) ||
-        v_webMercatorCoordinates.y < (1.0/256.0) || v_webMercatorCoordinates.y > (255.0/256.0))
+    if (v_textureCoordinates.x < (1.0/256.0) || v_textureCoordinates.x > (255.0/256.0) ||
+        v_textureCoordinates.y < (1.0/256.0) || v_textureCoordinates.y > (255.0/256.0))
     {
         startDayColor = vec3(1.0, 0.0, 0.0);
     }
