--- conflicted
+++ resolved
@@ -524,18 +524,13 @@
         }
 
         var uniformMap = {
-<<<<<<< HEAD
             u_pointAttenuationMaxSize : function() {
                 return content._pointAttenuationMaxSize;
             },
-            u_pointSize : function() {
-                return content._pointSize;
-=======
             u_pointSizeAndTilesetTime : function() {
                 scratchPointSizeAndTilesetTime.x = content._pointSize;
                 scratchPointSizeAndTilesetTime.y = content._tileset.timeSinceLoad;
                 return scratchPointSizeAndTilesetTime;
->>>>>>> 520252ba
             },
             u_highlightColor : function() {
                 return content._highlightColor;
@@ -919,12 +914,8 @@
 
         var vs = 'attribute vec3 a_position; \n' +
                  'varying vec4 v_color; \n' +
-<<<<<<< HEAD
-                 'uniform float u_pointSize; \n' +
                  'uniform float u_pointAttenuationMaxSize; \n' +
-=======
                  'uniform vec2 u_pointSizeAndTilesetTime; \n' +
->>>>>>> 520252ba
                  'uniform vec4 u_constantColor; \n' +
                  'uniform vec4 u_highlightColor; \n' +
                  'float u_pointSize; \n' +
