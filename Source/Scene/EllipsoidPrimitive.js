--- conflicted
+++ resolved
@@ -121,8 +121,6 @@
          *
          * @default Matrix4.IDENTITY
          *
-         * @default Matrix4.IDENTITY
-         *
          * @example
          * var origin = ellipsoid.cartographicToCartesian(
          *   Cartographic.fromDegrees(-95.0, 40.0, 200000.0));
@@ -137,12 +135,7 @@
         /**
          * Determines if the ellipsoid primitive will be shown.
          *
-<<<<<<< HEAD
-         * @type Boolean
-         *
-=======
          * @type {Boolean}
->>>>>>> 4235b4ab
          * @default true
          */
         this.show = true;
@@ -206,11 +199,7 @@
             return vertexArray;
         }
 
-<<<<<<< HEAD
-        var geometry = new BoxGeometry({
-=======
         var geometry = BoxGeometry.fromDimensions({
->>>>>>> 4235b4ab
             dimensions : new Cartesian3(2.0, 2.0, 2.0)
         });
 
