/*global define*/
define([
        '../Core/Cartesian2',
        '../Core/Cartesian3',
        '../Core/Cartesian4',
        '../Core/Cartographic',
        '../Core/defaultValue',
        '../Core/defined',
        '../Core/defineProperties',
        '../Core/destroyObject',
        '../Core/DeveloperError',
        '../Core/Ellipsoid',
        '../Core/FAR',
        '../Core/IntersectionTests',
        '../Core/isArray',
        '../Core/KeyboardEventModifier',
        '../Core/Math',
        '../Core/Matrix4',
        '../Core/Plane',
        '../Core/Ray',
        '../Core/Transforms',
        './AnimationCollection',
        './CameraColumbusViewMode',
        './CameraEventAggregator',
        './CameraEventType',
        './SceneMode'
    ], function(
        Cartesian2,
        Cartesian3,
        Cartesian4,
        Cartographic,
        defaultValue,
        defined,
        defineProperties,
        destroyObject,
        DeveloperError,
        Ellipsoid,
        FAR,
        IntersectionTests,
        isArray,
        KeyboardEventModifier,
        CesiumMath,
        Matrix4,
        Plane,
        Ray,
        Transforms,
        AnimationCollection,
        CameraColumbusViewMode,
        CameraEventAggregator,
        CameraEventType,
        SceneMode) {
    "use strict";

    /**
     * Modifies the camera position and orientation based on mouse input to a canvas.
     * @alias ScreenSpaceCameraController
     * @constructor
     *
<<<<<<< HEAD
     * @param {HTMLCanvas} canvas The canvas.
=======
     * @param {Canvas} canvas The canvas to listen for events.
>>>>>>> 6c2acb6f
     * @param {Camera} camera The camera.
     * @param {Globe|Ellipsoid} [globeOrEllipsoid=Ellipsoid.WGS84] The globe or ellipsoid to use to determine camera movement direction and speed.
     */
    var ScreenSpaceCameraController = function(canvas, camera, globeOrEllipsoid) {
        //>>includeStart('debug', pragmas.debug);
        if (!defined(canvas)) {
            throw new DeveloperError('canvas is required.');
        }
        if (!defined(camera)) {
            throw new DeveloperError('camera is required.');
        }
        //>>includeEnd('debug');

        /**
         * If true, inputs are allowed conditionally with the flags enableTranslate, enableZoom,
         * enableRotate, enableTilt, and enableLook.  If false, all inputs are disabled.
         *
         * NOTE: This setting is for temporary use cases, such as camera flights and
         * drag-selection of regions (see Picking demo).  It is typically set to false at the
         * start of such events, and set true on completion.  To keep inputs disabled
         * past the end of camera flights, you must use the other booleans (enableTranslate,
         * enableZoom, enableRotate, enableTilt, and enableLook).
         * @type {Boolean}
         * @default true
         */
        this.enableInputs = true;
        /**
         * If true, allows the user to pan around the map.  If false, the camera stays locked at the current position.
         * This flag only applies in 2D and Columbus view modes.
         * @type {Boolean}
         * @default true
         */
        this.enableTranslate = true;
        /**
         * If true, allows the user to zoom in and out.  If false, the camera is locked to the current distance from the ellipsoid.
         * @type {Boolean}
         * @default true
         */
        this.enableZoom = true;
        /**
         * If true, allows the user to rotate the camera.  If false, the camera is locked to the current heading.
         * This flag only applies in 2D and 3D.
         * @type {Boolean}
         * @default true
         */
        this.enableRotate = true;
        /**
         * If true, allows the user to tilt the camera.  If false, the camera is locked to the current heading.
         * This flag only applies in 3D and Columbus view.
         * @type {Boolean}
         * @default true
         */
        this.enableTilt = true;
        /**
         * If true, allows the user to use free-look. If false, the camera view direction can only be changed through translating
         * or rotating. This flag only applies in 3D and Columbus view modes.
         * @type {Boolean}
         * @default true
         */
        this.enableLook = true;
        /**
         * A parameter in the range <code>[0, 1)</code> used to determine how long
         * the camera will continue to spin because of inertia.
         * With value of zero, the camera will have no inertia.
         * @type {Number}
         * @default 0.9
         */
        this.inertiaSpin = 0.9;
        /**
         * A parameter in the range <code>[0, 1)</code> used to determine how long
         * the camera will continue to translate because of inertia.
         * With value of zero, the camera will have no inertia.
         * @type {Number}
         * @default 0.9
         */
        this.inertiaTranslate = 0.9;
        /**
         * A parameter in the range <code>[0, 1)</code> used to determine how long
         * the camera will continue to zoom because of inertia.
         * With value of zero, the camera will have no inertia.
         * @type {Number}
         * @default 0.8
         */
        this.inertiaZoom = 0.8;
        /**
         * A parameter in the range <code>[0, 1)</code> used to limit the range
         * of various user inputs to a percentage of the window width/height per animation frame.
         * This helps keep the camera under control in low-frame-rate situations.
         * @type {Number}
         * @default 0.1
         */
        this.maximumMovementRatio = 0.1;
        /**
         * Sets the behavior in Columbus view.
         * @type {CameraColumbusViewMode}
         * @default {@link CameraColumbusViewMode.FREE}
         */
        this.columbusViewMode = CameraColumbusViewMode.FREE;
        /**
         * Sets the duration, in milliseconds, of the bounce back animations in 2D and Columbus view. The default value is 3000.
         * @type {Number}
         * @default 3000.0
         */
        this.bounceAnimationTime = 3000.0;
        /**
         * The minimum magnitude, in meters, of the camera position when zooming. Defaults to 20.0.
         * @type {Number}
         * @default 20.0
         */
        this.minimumZoomDistance = 20.0;
        /**
         * The maximum magnitude, in meters, of the camera position when zooming. Defaults to positive infinity.
         * @type {Number}
         * @default {@link Number.POSITIVE_INFINITY}
         */
        this.maximumZoomDistance = Number.POSITIVE_INFINITY;
        /**
         * The input that allows the user to pan around the map. This only applies in 2D and Columbus view modes.
         * <p>
         * The type came be a {@link CameraEventType}, <code>undefined</code>, an object with <code>eventType</code>
         * and <code>modifier</code> properties with types <code>CameraEventType</code> and {@link KeyboardEventModifier},
         * or an array of any of the preceding.
         * </p>
         * @type {CameraEventType|Array|undefined}
         * @default {@link CameraEventType.LEFT_DRAG}
         */
        this.translateEventTypes = CameraEventType.LEFT_DRAG;
        /**
         * The input that allows the user to zoom in/out.
         * <p>
         * The type came be a {@link CameraEventType}, <code>undefined</code>, an object with <code>eventType</code>
         * and <code>modifier</code> properties with types <code>CameraEventType</code> and {@link KeyboardEventModifier},
         * or an array of any of the preceding.
         * </p>
         * @type {CameraEventType|Array|undefined}
         * @default [{@link CameraEventType.RIGHT_DRAG}, {@link CameraEventType.WHEEL}, {@link CameraEventType.PINCH}]
         */
        this.zoomEventTypes = [CameraEventType.RIGHT_DRAG, CameraEventType.WHEEL, CameraEventType.PINCH];
        /**
         * The input that allows the user to rotate around the globe or another object. This only applies in 3D and Columbus view modes.
         * <p>
         * The type came be a {@link CameraEventType}, <code>undefined</code>, an object with <code>eventType</code>
         * and <code>modifier</code> properties with types <code>CameraEventType</code> and {@link KeyboardEventModifier},
         * or an array of any of the preceding.
         * </p>
         * @type {CameraEventType|Array|undefined}
         * @default {@link CameraEventType.LEFT_DRAG}
         */
        this.rotateEventTypes = CameraEventType.LEFT_DRAG;
        /**
         * The input that allows the user to tilt in 3D and Columbus view or twist in 2D.
         * <p>
         * The type came be a {@link CameraEventType}, <code>undefined</code>, an object with <code>eventType</code>
         * and <code>modifier</code> properties with types <code>CameraEventType</code> and {@link KeyboardEventModifier},
         * or an array of any of the preceding.
         * </p>
         * @type {CameraEventType|Array|undefined}
         * @default [{@link CameraEventType.MIDDLE_DRAG}, {@link CameraEventType.PINCH}, {
         *     eventType : {@link CameraEventType.LEFT_DRAG},
         *     modifier : {@link KeyboardEventModifier.CTRL}
         * }]
         */
        this.tiltEventTypes = [CameraEventType.MIDDLE_DRAG, CameraEventType.PINCH, {
            eventType : CameraEventType.LEFT_DRAG,
            modifier : KeyboardEventModifier.CTRL
        }];
        /**
         * The input that allows the user to change the direction the camera is viewing. This only applies in 3D and Columbus view modes.
         * <p>
         * The type came be a {@link CameraEventType}, <code>undefined</code>, an object with <code>eventType</code>
         * and <code>modifier</code> properties with types <code>CameraEventType</code> and {@link KeyboardEventModifier},
         * or an array of any of the preceding.
         * </p>
         * @type {CameraEventType|Array|undefined}
         * @default { eventType : {@link CameraEventType.LEFT_DRAG}, modifier : {@link KeyboardEventModifier.SHIFT} }
         */
        this.lookEventTypes = {
            eventType : CameraEventType.LEFT_DRAG,
            modifier : KeyboardEventModifier.SHIFT
        };
        /**
         * The minimum height the camera must be before testing for intersection with the terrain instead of the ellipsoid.
         * @type {Number}
         * @default 150000.0
         */
        this.minimumTerrainHeight = 150000.0;

        this._camera = camera;
        this._canvas = canvas;

        var globe;
        var ellipsoid;

        globeOrEllipsoid = defaultValue(globeOrEllipsoid, Ellipsoid.WGS84);
        if (defined(globeOrEllipsoid.ellipsoid)) {
            globe = globeOrEllipsoid;
            ellipsoid = globe.ellipsoid;
        } else {
            ellipsoid = globeOrEllipsoid;
        }

        this._globe = globe;
        this._ellipsoid = ellipsoid;

        this._aggregator = new CameraEventAggregator(this._canvas);

        this._lastInertiaSpinMovement = undefined;
        this._lastInertiaZoomMovement = undefined;
        this._lastInertiaTranslateMovement = undefined;
        this._lastInertiaWheelZoomMovement = undefined;
        this._lastInertiaTiltMovement = undefined;

        this._animationCollection = new AnimationCollection();
        this._animation = undefined;

        this._horizontalRotationAxis = undefined;

        this._tiltCenterMousePosition = new Cartesian2();
        this._tiltCenter = new Cartesian3();

        // Constants, Make any of these public?
        var radius = this._ellipsoid.maximumRadius;
        this._zoomFactor = 5.0;
        this._rotateFactor = 1.0 / radius;
        this._rotateRateRangeAdjustment = radius;
        this._maximumRotateRate = 1.77;
        this._minimumRotateRate = 1.0 / 5000.0;
        this._translateFactor = 1.0;
        this._minimumZoomRate = 20.0;
        this._maximumZoomRate = FAR;
    };

    defineProperties(ScreenSpaceCameraController.prototype, {
        /**
         * Gets and sets the globe. The globe is used to determine the size of the map in 2D and Columbus view
         * as well as how fast to rotate the camera based on the distance to its surface.
         * @memberof ScreenSpaceCameraController.prototype
         * @type {Globe|Ellipsoid}
         */
        globe : {
            get : function() {
                if (defined(this._globe)) {
                    return this._globe;
                }

                return this._ellipsoid;
            },
            set : function(globe) {
                //>>includeStart('debug', pragmas.debug);
                if (!defined(globe)) {
                    throw new DeveloperError('globe is required');
                }
                //>>includeEnd('debug');

                var ellipsoid = globe.ellipsoid;
                if (!defined(ellipsoid)) {
                    ellipsoid = globe;
                    globe = undefined;
                }

                this._globe = globe;
                this._ellipsoid = ellipsoid;

                var radius = ellipsoid.maximumRadius;
                this._rotateFactor = 1.0 / radius;
                this._rotateRateRangeAdjustment = radius;
            }
        }
    });

    function decay(time, coefficient) {
        if (time < 0) {
            return 0.0;
        }

        var tau = (1.0 - coefficient) * 25.0;
        return Math.exp(-tau * time);
    }

    function sameMousePosition(movement) {
        return Cartesian2.equalsEpsilon(movement.startPosition, movement.endPosition, CesiumMath.EPSILON14);
    }

    // If the time between mouse down and mouse up is not between
    // these thresholds, the camera will not move with inertia.
    // This value is probably dependent on the browser and/or the
    // hardware. Should be investigated further.
    var inertiaMaxClickTimeThreshold = 0.4;

    function maintainInertia(aggregator, frameState, type, modifier, decayCoef, action, object, lastMovementName) {
        var movementState = object[lastMovementName];
        if (!defined(movementState)) {
            movementState = object[lastMovementName] = {
                startPosition : new Cartesian2(),
                endPosition : new Cartesian2(),
                motion : new Cartesian2(),
                active : false
            };
        }

        var ts = aggregator.getButtonPressTime(type, modifier);
        var tr = aggregator.getButtonReleaseTime(type, modifier);

        var threshold = ts && tr && ((tr.getTime() - ts.getTime()) / 1000.0);
        var now = new Date();
        var fromNow = tr && ((now.getTime() - tr.getTime()) / 1000.0);

        if (ts && tr && threshold < inertiaMaxClickTimeThreshold) {
            var d = decay(fromNow, decayCoef);

            if (!movementState.active) {
                var lastMovement = aggregator.getLastMovement(type, modifier);
                if (!defined(lastMovement) || sameMousePosition(lastMovement)) {
                    return;
                }

                movementState.motion.x = (lastMovement.endPosition.x - lastMovement.startPosition.x) * 0.5;
                movementState.motion.y = (lastMovement.endPosition.y - lastMovement.startPosition.y) * 0.5;

                Cartesian2.clone(lastMovement.startPosition, movementState.startPosition);

                Cartesian2.multiplyByScalar(movementState.motion, d, movementState.endPosition);
                Cartesian2.add(movementState.startPosition, movementState.endPosition, movementState.endPosition);

                movementState.active = true;
            } else {
                Cartesian2.clone(movementState.endPosition, movementState.startPosition);

                Cartesian2.multiplyByScalar(movementState.motion, d, movementState.endPosition);
                Cartesian2.add(movementState.startPosition, movementState.endPosition, movementState.endPosition);

                Cartesian3.clone(Cartesian2.ZERO, movementState.motion);
            }

            // If value from the decreasing exponential function is close to zero,
            // the end coordinates may be NaN.
            if (isNaN(movementState.endPosition.x) || isNaN(movementState.endPosition.y) || sameMousePosition(movementState)) {
                movementState.active = false;
                return;
            }

            if (!aggregator.isButtonDown(type, modifier)) {
                var startPosition = aggregator.getStartMousePosition(type, modifier);
                action(object, startPosition, movementState, frameState);
            }
        } else {
            movementState.active = false;
        }
    }

    var scratchEventTypeArray = [];

    function reactToInput(controller, frameState, enabled, eventTypes, action, inertiaConstant, inertiaStateName) {
        if (!defined(eventTypes)) {
            return;
        }

        var aggregator = controller._aggregator;

        if (!isArray(eventTypes)) {
            scratchEventTypeArray[0] = eventTypes;
            eventTypes = scratchEventTypeArray;
        }

        var length = eventTypes.length;
        for (var i = 0; i < length; ++i) {
            var eventType = eventTypes[i];
            var type = defined(eventType.eventType) ? eventType.eventType : eventType;
            var modifier = eventType.modifier;

            var movement = aggregator.isMoving(type, modifier) && aggregator.getMovement(type, modifier);
            var startPosition = aggregator.getStartMousePosition(type, modifier);

            if (controller.enableInputs && enabled) {
                if (movement) {
                    action(controller, startPosition, movement, frameState);
                } else if (inertiaConstant < 1.0) {
                    maintainInertia(aggregator, frameState, type, modifier, inertiaConstant, action, controller, inertiaStateName);
                }
            }
        }
    }

    function handleZoom(object, startPosition, movement, zoomFactor, distanceMeasure, unitPositionDotDirection) {
        var percentage = 1.0;
        if (defined(unitPositionDotDirection)) {
            percentage = CesiumMath.clamp(Math.abs(unitPositionDotDirection), 0.25, 1.0);
        }

        // distanceMeasure should be the height above the ellipsoid.
        // The zoomRate slows as it approaches the surface and stops minimumZoomDistance above it.
        var minHeight = object.minimumZoomDistance * percentage;
        var maxHeight = object.maximumZoomDistance;

        var minDistance = distanceMeasure - minHeight;
        var zoomRate = zoomFactor * minDistance;
        zoomRate = CesiumMath.clamp(zoomRate, object._minimumZoomRate, object._maximumZoomRate);

        var diff = movement.endPosition.y - movement.startPosition.y;
        var rangeWindowRatio = diff / object._canvas.clientHeight;
        rangeWindowRatio = Math.min(rangeWindowRatio, object.maximumMovementRatio);
        var distance = zoomRate * rangeWindowRatio;

        if (distance > 0.0 && Math.abs(distanceMeasure - minHeight) < 1.0) {
            return;
        }

        if (distance < 0.0 && Math.abs(distanceMeasure - maxHeight) < 1.0) {
            return;
        }

        if (distanceMeasure - distance < minHeight) {
            distance = distanceMeasure - minHeight - 1.0;
        } else if (distanceMeasure - distance > maxHeight) {
            distance = distanceMeasure - maxHeight;
        }

        object._camera.zoomIn(distance);
    }

    var translate2DStart = new Ray();
    var translate2DEnd = new Ray();
    var scratchTranslateP0 = new Cartesian3();
    var scratchTranslateP1 = new Cartesian3();

    function translate2D(controller, startPosition, movement, frameState) {
        var camera = controller._camera;
        var start = camera.getPickRay(movement.startPosition, translate2DStart).origin;
        var end = camera.getPickRay(movement.endPosition, translate2DEnd).origin;

        var position = camera.position;
        var p0 = Cartesian3.subtract(start, position, scratchTranslateP0);
        var p1 = Cartesian3.subtract(end, position, scratchTranslateP1);
        var direction = Cartesian3.subtract(p0, p1, scratchTranslateP0);
        var distance = Cartesian3.magnitude(direction);

        if (distance > 0.0) {
            Cartesian3.normalize(direction, direction);
            camera.move(direction, distance);
        }
    }

    function zoom2D(controller, startPosition, movement, frameState) {
        if (defined(movement.distance)) {
            movement = movement.distance;
        }

        handleZoom(controller, startPosition, movement, controller._zoomFactor, controller._camera.getMagnitude());
    }

    var twist2DStart = new Cartesian2();
    var twist2DEnd = new Cartesian2();
    function twist2D(controller, startPosition, movement, frameState) {
        if (defined(movement.angleAndHeight)) {
            singleAxisTwist2D(controller, startPosition, movement.angleAndHeight, frameState);
            return;
        }

        var width = controller._canvas.clientWidth;
        var height = controller._canvas.clientHeight;

        var start = twist2DStart;
        start.x = (2.0 / width) * movement.startPosition.x - 1.0;
        start.y = (2.0 / height) * (height - movement.startPosition.y) - 1.0;
        Cartesian2.normalize(start, start);

        var end = twist2DEnd;
        end.x = (2.0 / width) * movement.endPosition.x - 1.0;
        end.y = (2.0 / height) * (height - movement.endPosition.y) - 1.0;
        Cartesian2.normalize(end, end);

        var startTheta = Math.acos(start.x);
        if (start.y < 0) {
            startTheta = CesiumMath.TWO_PI - startTheta;
        }
        var endTheta = Math.acos(end.x);
        if (end.y < 0) {
            endTheta = CesiumMath.TWO_PI - endTheta;
        }
        var theta = endTheta - startTheta;

        controller._camera.twistRight(theta);
    }

    function singleAxisTwist2D(controller, startPosition, movement, frameState) {
        var rotateRate = controller._rotateFactor * controller._rotateRateRangeAdjustment;

        if (rotateRate > controller._maximumRotateRate) {
            rotateRate = controller._maximumRotateRate;
        }

        if (rotateRate < controller._minimumRotateRate) {
            rotateRate = controller._minimumRotateRate;
        }

        var phiWindowRatio = (movement.endPosition.x - movement.startPosition.x) / controller._canvas.clientWidth;
        phiWindowRatio = Math.min(phiWindowRatio, controller.maximumMovementRatio);

        var deltaPhi = rotateRate * phiWindowRatio * Math.PI * 4.0;

        controller._camera.twistRight(deltaPhi);
    }

    function update2D(controller, frameState) {
        if (controller._aggregator.anyButtonDown()) {
            controller._animationCollection.removeAll();
        }

        reactToInput(controller, frameState, controller.enableTranslate, controller.translateEventTypes, translate2D, controller.inertiaTranslate, '_lastInertiaTranslateMovement');
        reactToInput(controller, frameState, controller.enableZoom, controller.zoomEventTypes, zoom2D, controller.inertiaZoom, '_lastInertiaZoomMovement');
        reactToInput(controller, frameState, controller.enableRotate, controller.tiltEventTypes, twist2D, controller.inertiaSpin, '_lastInertiaTiltMovement');

        if (!controller._aggregator.anyButtonDown() &&
                (!defined(controller._lastInertiaZoomMovement) || !controller._lastInertiaZoomMovement.active) &&
                (!defined(controller._lastInertiaTranslateMovement) || !controller._lastInertiaTranslateMovement.active) &&
                !controller._animationCollection.contains(controller._animation)) {
            var animation = controller._camera.createCorrectPositionAnimation(controller.bounceAnimationTime);
            if (defined(animation)) {
                controller._animation = controller._animationCollection.add(animation);
            }
        }

        controller._animationCollection.update();
    }

    var translateCVStartRay = new Ray();
    var translateCVEndRay = new Ray();
    var translateCVStartPos = new Cartesian3();
    var translateCVEndPos = new Cartesian3();
    var translatCVDifference = new Cartesian3();
    var translateCVOrigin = new Cartesian3();
    var translateCVPlane = new Plane(Cartesian3.ZERO, 0.0);

    function translateCV(controller, startPosition, movement, frameState) {
        var camera = controller._camera;
        var startRay = camera.getPickRay(movement.startPosition, translateCVStartRay);
        var endRay = camera.getPickRay(movement.endPosition, translateCVEndRay);

        var origin = Cartesian3.clone(Cartesian3.ZERO, translateCVOrigin);
        var normal = Cartesian3.UNIT_X;

        var startPlanePos;

        if (defined(controller._globe) && controller._camera.position.z < controller.minimumTerrainHeight) {
            startPlanePos = controller._globe.pick(startRay, frameState, translateCVStartPos);
            if (defined(startPlanePos)) {
                origin.x = startPlanePos.x;
            }
        }

        if (!defined(startPlanePos)) {
            var position = startRay.origin;
            var direction = startRay.direction;

            var scalar = -Cartesian3.dot(normal, position) / Cartesian3.dot(normal, direction);
            startPlanePos = Cartesian3.multiplyByScalar(direction, scalar, translateCVStartPos);
            Cartesian3.add(position, startPlanePos, startPlanePos);
        }

        var plane = Plane.fromPointNormal(origin, normal, translateCVPlane);
        var endPlanePos = IntersectionTests.rayPlane(endRay, plane, translateCVEndPos);

        if (!defined(startPlanePos) || !defined(endPlanePos)) {
            return;
        }

        var diff = Cartesian3.subtract(startPlanePos, endPlanePos, translatCVDifference);
        var temp = diff.x;
        diff.x = diff.y;
        diff.y = diff.z;
        diff.z = temp;
        var mag = Cartesian3.magnitude(diff);
        if (mag > CesiumMath.EPSILON6) {
            Cartesian3.normalize(diff, diff);
            camera.move(diff, mag);
        }
    }

    var rotateCVWindowPos = new Cartesian2();
    var rotateCVWindowRay = new Ray();
    var rotateCVCenter = new Cartesian3();
    var rotateCVVerticalCenter = new Cartesian3();
    var rotateCVTransform = new Matrix4();
    var rotateCVVerticalTransform = new Matrix4();
    var rotateCVOrigin = new Cartesian3();
    var rotateCVPlane = new Plane(Cartesian3.ZERO, 0.0);
    var rotateCVCartesian3 = new Cartesian3();

    function rotateCV(controller, startPosition, movement, frameState) {
        if (defined(movement.angleAndHeight)) {
            movement = movement.angleAndHeight;
        }

        var ellipsoid = controller._ellipsoid;
        var camera = controller._camera;

        var center;
        var ray;
        var intersection;

        if (Cartesian2.equals(startPosition, controller._tiltCenterMousePosition)) {
            center = Cartesian3.clone(controller._tiltCenter, rotateCVCenter);
        } else {
            ray = camera.getPickRay(startPosition, rotateCVWindowRay);
            if (defined(controller._globe)) {
                center = controller._globe.pick(ray, frameState, rotateCVCenter);
            }

            if (!defined(center)) {
                intersection = IntersectionTests.rayEllipsoid(ray, ellipsoid);
                if (!defined(intersection)) {
                    return;
                }
                center = Ray.getPoint(ray, intersection.start, rotateCVCenter);
            }

            Cartesian2.clone(startPosition, controller._tiltCenterMousePosition);
            Cartesian3.clone(center, controller._tiltCenter);
        }

        var normal = Cartesian3.UNIT_X;

        if (!defined(center)) {
            var position = ray.origin;
            var direction = ray.direction;
            var scalar = -Cartesian3.dot(normal, position) / Cartesian3.dot(normal, direction);
            center = Cartesian3.multiplyByScalar(direction, scalar, rotateCVCenter);
            Cartesian3.add(position, center, center);
        }

        var windowPosition = rotateCVWindowPos;
        windowPosition.x = controller._canvas.clientWidth / 2;
        windowPosition.y = controller._tiltCenterMousePosition.y;
        ray = camera.getPickRay(windowPosition, rotateCVWindowRay);

        var origin = Cartesian3.clone(Cartesian3.ZERO, rotateCVOrigin);
        origin.x = center.x;

        var plane = Plane.fromPointNormal(origin, normal, rotateCVPlane);
        var verticalCenter = IntersectionTests.rayPlane(ray, plane, rotateCVVerticalCenter);

        var transform = Matrix4.fromTranslation(center, rotateCVTransform);
        var verticalTransform = Matrix4.fromTranslation(verticalCenter, rotateCVVerticalTransform);

        var oldGlobe = controller.globe;
        controller.globe = Ellipsoid.UNIT_SPHERE;

        var constrainedAxis = Cartesian3.UNIT_Z;
        rotate3D(controller, startPosition, movement, frameState, transform, constrainedAxis, undefined, false, true);

        var tangent = Cartesian3.cross(Cartesian3.UNIT_Z, Cartesian3.normalize(camera.position, rotateCVCartesian3), rotateCVCartesian3);
        if (Cartesian3.dot(camera.right, tangent) < 0.0) {

            if (movement.startPosition.y > movement.endPosition.y) {
                constrainedAxis = undefined;
            }

            var oldConstrainedAxis = camera.constrainedAxis;
            camera.constrainedAxis = undefined;

            rotate3D(controller, startPosition, movement, frameState, verticalTransform, constrainedAxis, undefined, true, false);

            camera.constrainedAxis = oldConstrainedAxis;
        } else {
            rotate3D(controller, startPosition, movement, frameState, verticalTransform, constrainedAxis, undefined, true, false);
        }

        controller.globe = oldGlobe;
    }

    var zoomCVWindowPos = new Cartesian2();
    var zoomCVWindowRay = new Ray();
    function zoomCV(controller, startPosition, movement, frameState) {
        if (defined(movement.distance)) {
            movement = movement.distance;
        }

        var windowPosition = zoomCVWindowPos;
        windowPosition.x = controller._canvas.clientWidth / 2;
        windowPosition.y = controller._canvas.clientHeight / 2;
        var ray = controller._camera.getPickRay(windowPosition, zoomCVWindowRay);
        var normal = Cartesian3.UNIT_X;

        var position = ray.origin;
        var direction = ray.direction;
        var scalar = -Cartesian3.dot(normal, position) / Cartesian3.dot(normal, direction);

        handleZoom(controller, startPosition, movement, controller._zoomFactor, scalar);
    }

    function updateCV(controller, frameState) {
        if (controller.columbusViewMode === CameraColumbusViewMode.LOCKED) {
                reactToInput(controller, frameState, controller.enableRotate, controller.rotateEventTypes, rotate3D, controller.inertiaSpin, '_lastInertiaSpinMovement');
                reactToInput(controller, frameState, controller.enableZoom, controller.zoomEventTypes, zoom3D, controller.inertiaZoom, '_lastInertiaZoomMovement');
        } else {
            if (controller._aggregator.anyButtonDown()) {
                controller._animationCollection.removeAll();
            }

            reactToInput(controller, frameState, controller.enableTilt, controller.tiltEventTypes, rotateCV, controller.inertiaSpin, '_lastInertiaTiltMovement');
            reactToInput(controller, frameState, controller.enableTranslate, controller.translateEventTypes, translateCV, controller.inertiaTranslate, '_lastInertiaTranslateMovement');
            reactToInput(controller, frameState, controller.enableZoom, controller.zoomEventTypes, zoomCV, controller.inertiaZoom, '_lastInertiaZoomMovement');
            reactToInput(controller, frameState, controller.enableLook, controller.lookEventTypes, look3D);

            if (!controller._aggregator.anyButtonDown() && (!defined(controller._lastInertiaZoomMovement) || !controller._lastInertiaZoomMovement.active) &&
                    (!defined(controller._lastInertiaTranslateMovement) || !controller._lastInertiaTranslateMovement.active) &&
                    !controller._animationCollection.contains(controller._animation)) {
                var animation = controller._camera.createCorrectPositionAnimation(controller.bounceAnimationTime);
                if (defined(animation)) {
                    controller._animation = controller._animationCollection.add(animation);
                }
            }

            controller._animationCollection.update();
        }
    }

    var spin3DPick = new Cartesian3();
    var scratchStartRay = new Ray();
    var scratchCartographic = new Cartographic();
    var scratchMousePos = new Cartesian3();
    var scratchRadii = new Cartesian3();
    var scratchEllipsoid = new Ellipsoid();

    function spin3D(controller, startPosition, movement, frameState) {
        if (defined(controller._camera.pickEllipsoid(movement.startPosition, controller._ellipsoid, spin3DPick))) {
            var height = controller._ellipsoid.cartesianToCartographic(controller._camera.positionWC, scratchCartographic).height;
            if (defined(controller._globe) && height < controller.minimumTerrainHeight) {
                var startRay = controller._camera.getPickRay(movement.startPosition, scratchStartRay);
                var mousePos = controller._globe.pick(startRay, frameState, scratchMousePos);
                if (!defined(mousePos)) {
                    pan3D(controller, startPosition, movement, frameState, controller._ellipsoid);
                } else {
                    var magnitude = Cartesian3.magnitude(mousePos);
                    var radii = scratchRadii;
                    radii.x = radii.y = radii.z = magnitude;
                    var ellipsoid = Ellipsoid.fromCartesian3(radii, scratchEllipsoid);
                    pan3D(controller, startPosition, movement, frameState, ellipsoid);
                }
            } else {
                pan3D(controller, startPosition, movement, frameState, controller._ellipsoid);
            }
        } else {
            rotate3D(controller, startPosition, movement, frameState);
        }
    }

    var rotate3DRestrictedDirection = Cartesian3.clone(Cartesian3.ZERO);
    var rotate3DScratchCartesian3 = new Cartesian3();
    var rotate3DNegateScratch = new Cartesian3();
    var rotate3DInverseMatrixScratch = new Matrix4();

    function rotate3D(controller, startPosition, movement, frameState, transform, constrainedAxis, restrictedAngle, rotateOnlyVertical, rotateOnlyHorizontal) {
        rotateOnlyVertical = defaultValue(rotateOnlyVertical, false);
        rotateOnlyHorizontal = defaultValue(rotateOnlyHorizontal, false);

        var camera = controller._camera;
        var oldAxis = camera.constrainedAxis;
        if (defined(constrainedAxis)) {
            camera.constrainedAxis = constrainedAxis;
        }

        var rho = Cartesian3.magnitude(camera.position);
        var rotateRate = controller._rotateFactor * (rho - controller._rotateRateRangeAdjustment);

        if (rotateRate > controller._maximumRotateRate) {
            rotateRate = controller._maximumRotateRate;
        }

        if (rotateRate < controller._minimumRotateRate) {
            rotateRate = controller._minimumRotateRate;
        }

        var phiWindowRatio = (movement.startPosition.x - movement.endPosition.x) / controller._canvas.clientWidth;
        var thetaWindowRatio = (movement.startPosition.y - movement.endPosition.y) / controller._canvas.clientHeight;
        phiWindowRatio = Math.min(phiWindowRatio, controller.maximumMovementRatio);
        thetaWindowRatio = Math.min(thetaWindowRatio, controller.maximumMovementRatio);

        var deltaPhi = rotateRate * phiWindowRatio * Math.PI * 2.0;
        var deltaTheta = rotateRate * thetaWindowRatio * Math.PI;

        if (!rotateOnlyVertical) {
            camera.rotateRight(deltaPhi, transform);
        }

        if (!rotateOnlyHorizontal) {
            camera.rotateUp(deltaTheta, transform);
        }

        if (defined(restrictedAngle)) {
            var direction = Cartesian3.clone(camera.directionWC, rotate3DRestrictedDirection);
            var invTransform = Matrix4.inverseTransformation(transform, rotate3DInverseMatrixScratch);
            direction = Matrix4.multiplyByPointAsVector(invTransform, direction, direction);

            var dot = -Cartesian3.dot(direction, constrainedAxis);
            var angle = Math.acos(dot);
            if (angle > restrictedAngle) {
                angle -= restrictedAngle;
                camera.rotateUp(-angle, transform);
            }
        }

        camera.constrainedAxis = oldAxis;
    }

    var pan3DP0 = Cartesian4.clone(Cartesian4.UNIT_W);
    var pan3DP1 = Cartesian4.clone(Cartesian4.UNIT_W);
    var pan3DTemp0 = new Cartesian3();
    var pan3DTemp1 = new Cartesian3();
    var pan3DTemp2 = new Cartesian3();
    var pan3DTemp3 = new Cartesian3();

    function pan3D(controller, startPosition, movement, frameState, ellipsoid) {
        var camera = controller._camera;
        var p0 = camera.pickEllipsoid(movement.startPosition, ellipsoid, pan3DP0);
        var p1 = camera.pickEllipsoid(movement.endPosition, ellipsoid, pan3DP1);

        if (!defined(p0) || !defined(p1)) {
            return;
        }

        p0 = camera.worldToCameraCoordinates(p0, p0);
        p1 = camera.worldToCameraCoordinates(p1, p1);

        if (!defined(camera.constrainedAxis)) {
            Cartesian3.normalize(p0, p0);
            Cartesian3.normalize(p1, p1);
            var dot = Cartesian3.dot(p0, p1);
            var axis = Cartesian3.cross(p0, p1, pan3DTemp0);

            if (dot < 1.0 && !Cartesian3.equalsEpsilon(axis, Cartesian3.ZERO, CesiumMath.EPSILON14)) { // dot is in [0, 1]
                var angle = Math.acos(dot);
                camera.rotate(axis, angle);
            }
        } else {
            var basis0 = camera.constrainedAxis;
            var basis1 = Cartesian3.mostOrthogonalAxis(basis0, pan3DTemp0);
            Cartesian3.cross(basis1, basis0, basis1);
            Cartesian3.normalize(basis1, basis1);
            var basis2 = Cartesian3.cross(basis0, basis1, pan3DTemp1);

            var startRho = Cartesian3.magnitude(p0);
            var startDot = Cartesian3.dot(basis0, p0);
            var startTheta = Math.acos(startDot / startRho);
            var startRej = Cartesian3.multiplyByScalar(basis0, startDot, pan3DTemp2);
            Cartesian3.subtract(p0, startRej, startRej);
            Cartesian3.normalize(startRej, startRej);

            var endRho = Cartesian3.magnitude(p1);
            var endDot = Cartesian3.dot(basis0, p1);
            var endTheta = Math.acos(endDot / endRho);
            var endRej = Cartesian3.multiplyByScalar(basis0, endDot, pan3DTemp3);
            Cartesian3.subtract(p1, endRej, endRej);
            Cartesian3.normalize(endRej, endRej);

            var startPhi = Math.acos(Cartesian3.dot(startRej, basis1));
            if (Cartesian3.dot(startRej, basis2) < 0) {
                startPhi = CesiumMath.TWO_PI - startPhi;
            }

            var endPhi = Math.acos(Cartesian3.dot(endRej, basis1));
            if (Cartesian3.dot(endRej, basis2) < 0) {
                endPhi = CesiumMath.TWO_PI - endPhi;
            }

            var deltaPhi = startPhi - endPhi;

            var east;
            if (Cartesian3.equalsEpsilon(basis0, camera.position, CesiumMath.EPSILON2)) {
                east = camera.right;
            } else {
                east = Cartesian3.cross(basis0, camera.position, pan3DTemp0);
            }

            var planeNormal = Cartesian3.cross(basis0, east, pan3DTemp0);
            var side0 = Cartesian3.dot(planeNormal, Cartesian3.subtract(p0, basis0, pan3DTemp1));
            var side1 = Cartesian3.dot(planeNormal, Cartesian3.subtract(p1, basis0, pan3DTemp1));

            var deltaTheta;
            if (side0 > 0 && side1 > 0) {
                deltaTheta = endTheta - startTheta;
            } else if (side0 > 0 && side1 <= 0) {
                if (Cartesian3.dot(camera.position, basis0) > 0) {
                    deltaTheta = -startTheta - endTheta;
                } else {
                    deltaTheta = startTheta + endTheta;
                }
            } else {
                deltaTheta = startTheta - endTheta;
            }

            camera.rotateRight(deltaPhi);
            camera.rotateUp(deltaTheta);
        }
    }

    var zoom3DUnitPosition = new Cartesian3();
    function zoom3D(controller, startPosition, movement, frameState) {
        if (defined(movement.distance)) {
            movement = movement.distance;
        }

        var camera = controller._camera;
        var ellipsoid = controller._ellipsoid;

        var height = ellipsoid.cartesianToCartographic(camera.position).height;
        var unitPosition = Cartesian3.normalize(camera.position, zoom3DUnitPosition);

        handleZoom(controller, startPosition, movement, controller._zoomFactor, height, Cartesian3.dot(unitPosition, camera.direction));
    }

    var tilt3DWindowPos = new Cartesian2();
    var tilt3DRay = new Ray();
    var tilt3DCenter = new Cartesian3();
    var tilt3DVerticalCenter = new Cartesian3();
    var tilt3DTransform = new Matrix4();
    var tilt3DVerticalTransform = new Matrix4();
    var tilt3DNormal = new Cartesian3();
    var tilt3DCartesian3 = new Cartesian3();

    function tilt3D(controller, startPosition, movement, frameState) {
        if (defined(movement.angleAndHeight)) {
            movement = movement.angleAndHeight;
        }

        var camera = controller._camera;

        var ellipsoid = controller._ellipsoid;
        var minHeight = controller.minimumZoomDistance * 0.25;
        var height = ellipsoid.cartesianToCartographic(camera.positionWC).height;
        if (height - minHeight - 1.0 < CesiumMath.EPSILON3 &&
                movement.endPosition.y - movement.startPosition.y < 0) {
            return;
        }

        var center;
        var ray;
        var intersection;

        if (Cartesian2.equals(startPosition, controller._tiltCenterMousePosition)) {
            center = Cartesian3.clone(controller._tiltCenter, tilt3DCenter);
        } else {
            ray = camera.getPickRay(startPosition, tilt3DRay);
            if (defined(controller._globe)) {
                center = controller._globe.pick(ray, frameState, tilt3DCenter);
            }

            if (!defined(center)) {
                intersection = IntersectionTests.rayEllipsoid(ray, ellipsoid);
                if (!defined(intersection)) {
                    return;
                }
                center = Ray.getPoint(ray, intersection.start, tilt3DCenter);
            }

            Cartesian2.clone(startPosition, controller._tiltCenterMousePosition);
            Cartesian3.clone(center, controller._tiltCenter);
        }

        var verticalCenter;

        var windowPosition = tilt3DWindowPos;
        windowPosition.x = controller._canvas.clientWidth / 2;
        windowPosition.y = controller._tiltCenterMousePosition.y;
        ray = camera.getPickRay(windowPosition, tilt3DRay);

        var mag = Cartesian3.magnitude(center);
        var radii = Cartesian3.fromElements(mag, mag, mag, scratchRadii);
        var newEllipsoid = Ellipsoid.fromCartesian3(radii, scratchEllipsoid);

        intersection = IntersectionTests.rayEllipsoid(ray, newEllipsoid);
        if (!defined(intersection)) {
            return;
        }
        verticalCenter = Ray.getPoint(ray, intersection.start, tilt3DVerticalCenter);

        var transform = Transforms.eastNorthUpToFixedFrame(center, ellipsoid, tilt3DTransform);
        var verticalTransform = Transforms.eastNorthUpToFixedFrame(verticalCenter, newEllipsoid, tilt3DVerticalTransform);

        var oldGlobe = controller.globe;
        controller.globe = Ellipsoid.UNIT_SPHERE;

        var angle = (minHeight * 0.25) / Cartesian3.distance(center, camera.position);
        var constrainedAxis = Cartesian3.UNIT_Z;
        var restrictedAngle = CesiumMath.PI_OVER_TWO - angle;
        rotate3D(controller, startPosition, movement, frameState, transform, constrainedAxis, restrictedAngle, false, true);

        var tangent = Cartesian3.cross(Matrix4.getColumn(verticalTransform, 2, tilt3DNormal), Cartesian3.normalize(camera.position, tilt3DCartesian3), tilt3DCartesian3);
        if (Cartesian3.dot(camera.right, tangent) < 0.0) {

            if (movement.startPosition.y > movement.endPosition.y) {
                constrainedAxis = undefined;
                restrictedAngle = undefined;
            }

            var oldConstrainedAxis = camera.constrainedAxis;
            camera.constrainedAxis = undefined;

            rotate3D(controller, startPosition, movement, frameState, verticalTransform, constrainedAxis, restrictedAngle, true, false);

            camera.constrainedAxis = oldConstrainedAxis;
        } else {
            rotate3D(controller, startPosition, movement, frameState, verticalTransform, constrainedAxis, restrictedAngle, true, false);
        }

        controller.globe = oldGlobe;
    }

    var look3DStartPos = new Cartesian2();
    var look3DEndPos = new Cartesian2();
    var look3DStartRay = new Ray();
    var look3DEndRay = new Ray();
    function look3D(controller, startPosition, movement, frameState) {
        var camera = controller._camera;

        var startPos = look3DStartPos;
        startPos.x = movement.startPosition.x;
        startPos.y = 0.0;
        var endPos = look3DEndPos;
        endPos.x = movement.endPosition.x;
        endPos.y = 0.0;
        var start = camera.getPickRay(startPos, look3DStartRay).direction;
        var end = camera.getPickRay(endPos, look3DEndRay).direction;

        var angle = 0.0;
        var dot = Cartesian3.dot(start, end);
        if (dot < 1.0) { // dot is in [0, 1]
            angle = Math.acos(dot);
        }
        angle = (movement.startPosition.x > movement.endPosition.x) ? -angle : angle;
        var rotationAxis = controller._horizontalRotationAxis;
        if (defined(rotationAxis)) {
            camera.look(rotationAxis, angle);
        } else {
            camera.lookLeft(angle);
        }

        startPos.x = 0.0;
        startPos.y = movement.startPosition.y;
        endPos.x = 0.0;
        endPos.y = movement.endPosition.y;
        start = camera.getPickRay(startPos, look3DStartRay).direction;
        end = camera.getPickRay(endPos, look3DEndRay).direction;

        angle = 0.0;
        dot = Cartesian3.dot(start, end);
        if (dot < 1.0) { // dot is in [0, 1]
            angle = Math.acos(dot);
        }
        angle = (movement.startPosition.y > movement.endPosition.y) ? -angle : angle;
        camera.lookUp(angle);
    }

    function update3D(controller, frameState) {
        reactToInput(controller, frameState, controller.enableRotate, controller.rotateEventTypes, spin3D, controller.inertiaSpin, '_lastInertiaSpinMovement');
        reactToInput(controller, frameState, controller.enableZoom, controller.zoomEventTypes, zoom3D, controller.inertiaZoom, '_lastInertiaZoomMovement');
        reactToInput(controller, frameState, controller.enableTilt, controller.tiltEventTypes, tilt3D, controller.inertiaSpin, '_lastInertiaTiltMovement');
        reactToInput(controller, frameState, controller.enableLook, controller.lookEventTypes, look3D);
    }

    /**
     * @private
     */
    ScreenSpaceCameraController.prototype.update = function(frameState) {
        var mode = frameState.mode;
        if (mode === SceneMode.SCENE2D) {
            update2D(this, frameState);
        } else if (mode === SceneMode.COLUMBUS_VIEW) {
            this._horizontalRotationAxis = Cartesian3.UNIT_Z;
            updateCV(this, frameState);
        } else if (mode === SceneMode.SCENE3D) {
            this._horizontalRotationAxis = undefined;
            update3D(this, frameState);
        }

        this._aggregator.reset();
    };

    /**
     * Returns true if this object was destroyed; otherwise, false.
     * <br /><br />
     * If this object was destroyed, it should not be used; calling any function other than
     * <code>isDestroyed</code> will result in a {@link DeveloperError} exception.
     *
     * @memberof ScreenSpaceCameraController
     *
     * @returns {Boolean} <code>true</code> if this object was destroyed; otherwise, <code>false</code>.
     *
     * @see ScreenSpaceCameraController#destroy
     */
    ScreenSpaceCameraController.prototype.isDestroyed = function() {
        return false;
    };

    /**
     * Removes mouse listeners held by this object.
     * <br /><br />
     * Once an object is destroyed, it should not be used; calling any function other than
     * <code>isDestroyed</code> will result in a {@link DeveloperError} exception.  Therefore,
     * assign the return value (<code>undefined</code>) to the object as done in the example.
     *
     * @memberof ScreenSpaceCameraController
     *
     * @returns {undefined}
     *
     * @exception {DeveloperError} This object was destroyed, i.e., destroy() was called.
     *
     * @see ScreenSpaceCameraController#isDestroyed
     *
     * @example
     * controller = controller && controller.destroy();
     */
    ScreenSpaceCameraController.prototype.destroy = function() {
        this._animationCollection.removeAll();
        this._spinHandler = this._spinHandler && this._spinHandler.destroy();
        this._translateHandler = this._translateHandler && this._translateHandler.destroy();
        this._lookHandler = this._lookHandler && this._lookHandler.destroy();
        this._rotateHandler = this._rotateHandler && this._rotateHandler.destroy();
        this._zoomHandler = this._zoomHandler && this._zoomHandler.destroy();
        this._zoomWheelHandler = this._zoomWheelHandler && this._zoomWheelHandler.destroy();
        this._pinchHandler = this._pinchHandler && this._pinchHandler.destroy();
        return destroyObject(this);
    };

    return ScreenSpaceCameraController;
});<|MERGE_RESOLUTION|>--- conflicted
+++ resolved
@@ -56,11 +56,7 @@
      * @alias ScreenSpaceCameraController
      * @constructor
      *
-<<<<<<< HEAD
-     * @param {HTMLCanvas} canvas The canvas.
-=======
      * @param {Canvas} canvas The canvas to listen for events.
->>>>>>> 6c2acb6f
      * @param {Camera} camera The camera.
      * @param {Globe|Ellipsoid} [globeOrEllipsoid=Ellipsoid.WGS84] The globe or ellipsoid to use to determine camera movement direction and speed.
      */
