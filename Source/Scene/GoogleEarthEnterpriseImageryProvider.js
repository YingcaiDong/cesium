--- conflicted
+++ resolved
@@ -467,11 +467,7 @@
 
         return promise
             .then(function(image) {
-<<<<<<< HEAD
-                GoogleEarthEnterpriseMetadata.decode(metadata.key, image);
-=======
-                decodeGoogleEarthEnterpriseData(image);
->>>>>>> c2fbb736
+                decodeGoogleEarthEnterpriseData(metadata.key, image);
                 var a = new Uint8Array(image);
                 var type;
 
