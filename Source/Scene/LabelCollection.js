--- conflicted
+++ resolved
@@ -266,11 +266,7 @@
                 billboard.scaleByDistance = label._scaleByDistance;
                 billboard.distanceDisplayCondition = label._distanceDisplayCondition;
                 billboard.disableDepthTestDistance = label._disableDepthTestDistance;
-<<<<<<< HEAD
-                billboard._batchIndex = label._batchIndex;
-=======
                 billboard._batchIndex = label._index;
->>>>>>> a300d83d
             }
         }
 
