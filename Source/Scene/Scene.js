/*global define*/
define([
        '../Core/BoundingRectangle',
        '../Core/BoundingSphere',
        '../Core/Cartesian2',
        '../Core/Cartesian3',
        '../Core/Color',
        '../Core/ColorGeometryInstanceAttribute',
        '../Core/defaultValue',
        '../Core/defined',
        '../Core/defineProperties',
        '../Core/destroyObject',
        '../Core/DeveloperError',
        '../Core/EllipsoidGeometry',
        '../Core/Event',
        '../Core/GeographicProjection',
        '../Core/GeometryInstance',
        '../Core/GeometryPipeline',
        '../Core/Intersect',
        '../Core/Interval',
        '../Core/JulianDate',
        '../Core/Math',
        '../Core/Matrix4',
        '../Core/mergeSort',
        '../Core/Occluder',
        '../Core/ShowGeometryInstanceAttribute',
        '../Renderer/ClearCommand',
        '../Renderer/Context',
        '../Renderer/PassState',
        './AnimationCollection',
        './Camera',
        './CreditDisplay',
        './CullingVolume',
        './FrameState',
        './FrustumCommands',
        './FXAA',
        './OIT',
        './OrthographicFrustum',
        './Pass',
        './PerformanceDisplay',
        './PerInstanceColorAppearance',
        './PerspectiveFrustum',
        './PerspectiveOffCenterFrustum',
        './Primitive',
        './PrimitiveCollection',
        './SceneMode',
        './SceneTransforms',
        './SceneTransitioner',
        './ScreenSpaceCameraController',
        './SunPostProcess'
    ], function(
        BoundingRectangle,
        BoundingSphere,
        Cartesian2,
        Cartesian3,
        Color,
        ColorGeometryInstanceAttribute,
        defaultValue,
        defined,
        defineProperties,
        destroyObject,
        DeveloperError,
        EllipsoidGeometry,
        Event,
        GeographicProjection,
        GeometryInstance,
        GeometryPipeline,
        Intersect,
        Interval,
        JulianDate,
        CesiumMath,
        Matrix4,
        mergeSort,
        Occluder,
        ShowGeometryInstanceAttribute,
        ClearCommand,
        Context,
        PassState,
        AnimationCollection,
        Camera,
        CreditDisplay,
        CullingVolume,
        FrameState,
        FrustumCommands,
        FXAA,
        OIT,
        OrthographicFrustum,
        Pass,
        PerformanceDisplay,
        PerInstanceColorAppearance,
        PerspectiveFrustum,
        PerspectiveOffCenterFrustum,
        Primitive,
        PrimitiveCollection,
        SceneMode,
        SceneTransforms,
        SceneTransitioner,
        ScreenSpaceCameraController,
        SunPostProcess) {
    "use strict";

    /**
     * The container for all 3D graphical objects and state in a Cesium virtual scene.  Generally,
     * a scene is not created directly; instead, it is implicitly created by {@link CesiumWidget}.
     * <p>
     * <em><code>contextOptions</code> parameter details:</em>
     * </p>
     * <p>
     * The default values are:
     * <code>
     * {
     *   webgl : {
     *     alpha : false,
     *     depth : true,
     *     stencil : false,
     *     antialias : true,
     *     premultipliedAlpha : true,
     *     preserveDrawingBuffer : false
     *     failIfMajorPerformanceCaveat : true
     *   },
     *   allowTextureFilterAnisotropic : true
     * }
     * </code>
     * </p>
     * <p>
     * The <code>webgl</code> property corresponds to the {@link http://www.khronos.org/registry/webgl/specs/latest/#5.2|WebGLContextAttributes}
     * object used to create the WebGL context.
     * </p>
     * <p>
     * <code>webgl.alpha</code> defaults to false, which can improve performance compared to the standard WebGL default
     * of true.  If an application needs to composite Cesium above other HTML elements using alpha-blending, set
     * <code>webgl.alpha</code> to true.
     * </p>
     * <p>
     * <code>webgl.failIfMajorPerformanceCaveat</code> defaults to true, which ensures a context is not successfully created
     * if the system has a major performance issue such as only supporting software rendering.  The standard WebGL default is false,
     * which is not appropriate for almost any Cesium app.
     * </p>
     * <p>
     * The other <code>webgl</code> properties match the WebGL defaults for {@link http://www.khronos.org/registry/webgl/specs/latest/#5.2|WebGLContextAttributes}.
     * </p>
     * <p>
     * <code>allowTextureFilterAnisotropic</code> defaults to true, which enables anisotropic texture filtering when the
     * WebGL extension is supported.  Setting this to false will improve performance, but hurt visual quality, especially for horizon views.
     * </p>
     *
     * @alias Scene
     * @constructor
     *
     * @param {Object} [options] Object with the following properties:
     * @param {Canvas} options.canvas The HTML canvas element to create the scene for.
     * @param {Object} [options.contextOptions] Context and WebGL creation properties.  See details above.
     * @param {Element} [options.creditContainer] The HTML element in which the credits will be displayed.
     * @param {MapProjection} [options.mapProjection=new GeographicProjection()] The map projection to use in 2D and Columbus View modes.
     *
     * @see CesiumWidget
     * @see {@link http://www.khronos.org/registry/webgl/specs/latest/#5.2|WebGLContextAttributes}
     *
     * @exception {DeveloperError} options and options.canvas are required.
     *
     * @example
     * // Create scene without anisotropic texture filtering
     * var scene = new Cesium.Scene({
     *   canvas : canvas,
     *   contextOptions : {
     *     allowTextureFilterAnisotropic : false
     *   }
     * });
     */
    var Scene = function(options) {
        options = defaultValue(options, defaultValue.EMPTY_OBJECT);
        var canvas = options.canvas;
        var contextOptions = options.contextOptions;
        var creditContainer = options.creditContainer;

        //>>includeStart('debug', pragmas.debug);
        if (!defined(canvas)) {
            throw new DeveloperError('options and options.canvas are required.');
        }
        //>>includeEnd('debug');

        var context = new Context(canvas, contextOptions);
        if (!defined(creditContainer)) {
            creditContainer = document.createElement('div');
            creditContainer.style.position = 'absolute';
            creditContainer.style.bottom = '0';
            creditContainer.style['text-shadow'] = '0px 0px 2px #000000';
            creditContainer.style.color = '#ffffff';
            creditContainer.style['font-size'] = '10px';
            creditContainer.style['padding-right'] = '5px';
            canvas.parentNode.appendChild(creditContainer);
        }
        this._frameState = new FrameState(new CreditDisplay(creditContainer));
        this._passState = new PassState(context);
        this._canvas = canvas;
        this._context = context;
        this._globe = undefined;
        this._primitives = new PrimitiveCollection();
        this._pickFramebuffer = undefined;

        this._animations = new AnimationCollection();

        this._shaderFrameCount = 0;

        this._sunPostProcess = undefined;

        this._commandList = [];
        this._frustumCommandsList = [];
        this._overlayCommandList = [];

        this._oit = new OIT(context);
        this._executeOITFunction = undefined;

        this._fxaa = new FXAA();

        this._clearColorCommand = new ClearCommand({
            color : new Color(),
            owner : this
        });
        this._depthClearCommand = new ClearCommand({
            depth : 1.0,
            owner : this
        });

        this._transitioner = new SceneTransitioner(this);

        this._renderError = new Event();
        this._preRender = new Event();
        this._postRender = new Event();

        /**
         * Exceptions occurring in <code>render</code> are always caught in order to raise the
         * <code>renderError</code> event.  If this property is true, the error is rethrown
         * after the event is raised.  If this property is false, the <code>render</code> function
         * returns normally after raising the event.
         *
         * @type {Boolean}
         * @default false
         */
        this.rethrowRenderErrors = false;

        /**
         * Determines whether or not to instantly complete the
         * scene transition animation on user input.
         *
         * @type {Boolean}
         * @default true
         */
        this.completeMorphOnUserInput = true;

        /**
         * The event fired at the beginning of a scene transition.
         * @type {Event}
         * @default Event()
         */
        this.morphStart = new Event();

        /**
         * The event fired at the completion of a scene transition.
         * @type {Event}
         * @default Event()
         */
        this.morphComplete = new Event();

        /**
         * The {@link SkyBox} used to draw the stars.
         *
         * @type {SkyBox}
         * @default undefined
         *
         * @see Scene#backgroundColor
         */
        this.skyBox = undefined;

        /**
         * The sky atmosphere drawn around the globe.
         *
         * @type {SkyAtmosphere}
         * @default undefined
         */
        this.skyAtmosphere = undefined;

        /**
         * The {@link Sun}.
         *
         * @type {Sun}
         * @default undefined
         */
        this.sun = undefined;

        /**
         * Uses a bloom filter on the sun when enabled.
         *
         * @type {Boolean}
         * @default true
         */
        this.sunBloom = true;
        this._sunBloom = undefined;

        /**
         * The {@link Moon}
         *
         * @type Moon
         * @default undefined
         */
        this.moon = undefined;

        /**
         * The background color, which is only visible if there is no sky box, i.e., {@link Scene#skyBox} is undefined.
         *
         * @type {Color}
         * @default {@link Color.BLACK}
         *
         * @see Scene#skyBox
         */
        this.backgroundColor = Color.clone(Color.BLACK);

        /**
         * The current mode of the scene.
         *
         * @type {SceneMode}
         * @default {@link SceneMode.SCENE3D}
         */
        this.mode = SceneMode.SCENE3D;

        this._mapProjection = defaultValue(options.mapProjection, new GeographicProjection());

        /**
         * The current morph transition time between 2D/Columbus View and 3D,
         * with 0.0 being 2D or Columbus View and 1.0 being 3D.
         *
         * @type {Number}
         * @default 1.0
         */
        this.morphTime = 1.0;
        /**
         * The far-to-near ratio of the multi-frustum. The default is 1,000.0.
         *
         * @type {Number}
         * @default 1000.0
         */
        this.farToNearRatio = 1000.0;

        /**
         * This property is for debugging only; it is not for production use.
         * <p>
         * A function that determines what commands are executed.  As shown in the examples below,
         * the function receives the command's <code>owner</code> as an argument, and returns a boolean indicating if the
         * command should be executed.
         * </p>
         * <p>
         * The default is <code>undefined</code>, indicating that all commands are executed.
         * </p>
         *
         * @type Function
         *
         * @default undefined
         *
         * @example
         * // Do not execute any commands.
         * scene.debugCommandFilter = function(command) {
         *     return false;
         * };
         *
         * // Execute only the billboard's commands.  That is, only draw the billboard.
         * var billboards = new Cesium.BillboardCollection();
         * scene.debugCommandFilter = function(command) {
         *     return command.owner === billboards;
         * };
         *
         * @see DrawCommand
         * @see ClearCommand
         */
        this.debugCommandFilter = undefined;

        /**
         * This property is for debugging only; it is not for production use.
         * <p>
         * When <code>true</code>, commands are randomly shaded.  This is useful
         * for performance analysis to see what parts of a scene or model are
         * command-dense and could benefit from batching.
         * </p>
         *
         * @type Boolean
         *
         * @default false
         */
        this.debugShowCommands = false;

        /**
         * This property is for debugging only; it is not for production use.
         * <p>
         * When <code>true</code>, commands are shaded based on the frustums they
         * overlap.  Commands in the closest frustum are tinted red, commands in
         * the next closest are green, and commands in the farthest frustum are
         * blue.  If a command overlaps more than one frustum, the color components
         * are combined, e.g., a command overlapping the first two frustums is tinted
         * yellow.
         * </p>
         *
         * @type Boolean
         *
         * @default false
         */
        this.debugShowFrustums = false;

        this._debugFrustumStatistics = undefined;

        /**
         * This property is for debugging only; it is not for production use.
         * <p>
         * Displays frames per second and time between frames.
         * </p>
         *
         * @type Boolean
         *
         * @default false
         */
        this.debugShowFramesPerSecond = false;

        /**
         * If <code>true</code>, enables Fast Aproximate Anti-aliasing only if order independent translucency
         * is supported.
         *
         * @type Boolean
         * @default true
         */
        this.fxaaOrderIndependentTranslucency = true;

        /**
         * When <code>true</code>, enables Fast Approximate Anti-aliasing even when order independent translucency
         * is unsupported.
         *
         * @type Boolean
         * @default false
         */
        this.fxaa = false;

        this._performanceDisplay = undefined;
        this._debugSphere = undefined;

        var camera = new Camera(this);
        this._camera = camera;
        this._screenSpaceCameraController = new ScreenSpaceCameraController(canvas, camera);

        // initial guess at frustums.
        var near = camera.frustum.near;
        var far = camera.frustum.far;
        var numFrustums = Math.ceil(Math.log(far / near) / Math.log(this.farToNearRatio));
        updateFrustums(near, far, this.farToNearRatio, numFrustums, this._frustumCommandsList);

        // give frameState, camera, and screen space camera controller initial state before rendering
        updateFrameState(this, 0.0, new JulianDate());
        this.initializeFrame();
    };

    defineProperties(Scene.prototype, {
        /**
         * Gets the canvas element to which this scene is bound.
         * @memberof Scene.prototype
         *
         * @type {Element}
         * @readonly
         */
        canvas : {
            get : function() {
                return this._canvas;
            }
        },

        /**
         * The drawingBufferWidth of the underlying GL context.
         * @memberof Scene.prototype
         *
         * @type {Number}
         * @readonly
         *
         * @see {@link https://www.khronos.org/registry/webgl/specs/1.0/#DOM-WebGLRenderingContext-drawingBufferWidth|drawingBufferWidth}
         */
        drawingBufferHeight : {
            get : function() {
                return this._context.drawingBufferHeight;
            }
        },

        /**
         * The drawingBufferHeight of the underlying GL context.
         * @memberof Scene.prototype
         *
         * @type {Number}
         * @readonly
         *
         * @see {@link https://www.khronos.org/registry/webgl/specs/1.0/#DOM-WebGLRenderingContext-drawingBufferHeight|drawingBufferHeight}
         */
        drawingBufferWidth : {
            get : function() {
                return this._context.drawingBufferWidth;
            }
        },

        /**
         * The maximum aliased line width, in pixels, supported by this WebGL implementation.  It will be at least one.
         * @memberof Scene.prototype
         *
         * @type {Number}
         * @readonly
         *
         * @see {@link http://www.khronos.org/opengles/sdk/2.0/docs/man/glGet.xml|glGet} with <code>ALIASED_LINE_WIDTH_RANGE</code>.
         */
        maximumAliasedLineWidth : {
            get : function() {
                return this._context.maximumAliasedLineWidth;
            }
        },

        /**
         * Gets or sets the depth-test ellipsoid.
         * @memberof Scene.prototype
         *
         * @type {Globe}
         * @readonly
         */
        globe : {
            get: function() {
                return this._globe;
            },

            set: function(globe) {
                this._globe = this._globe && this._globe.destroy();
                this._globe = globe;
            }
        },

        /**
         * Gets the collection of primitives.
         * @memberof Scene.prototype
         *
         * @type {PrimitiveCollection}
         * @readonly
         */
        primitives : {
            get : function() {
                return this._primitives;
            }
        },

        /**
         * Gets the camera.
         * @memberof Scene.prototype
         *
         * @type {Camera}
         * @readonly
         */
        camera : {
            get : function() {
                return this._camera;
            }
        },
        // TODO: setCamera

        /**
         * Gets the controller for camera input handling.
         * @memberof Scene.prototype
         *
         * @type {ScreenSpaceCameraController}
         * @readonly
         */
        screenSpaceCameraController : {
            get : function() {
                return this._screenSpaceCameraController;
            }
        },

        /**
         * Get the map projection to use in 2D and Columbus View modes.
         * @memberof Scene.prototype
         *
         * @type {MapProjection}
         * @readonly
         *
         * @default new GeographicProjection()
         */
        mapProjection : {
            get: function() {
                return this._mapProjection;
            }
        },

        /**
         * Gets state information about the current scene. If called outside of a primitive's <code>update</code>
         * function, the previous frame's state is returned.
         * @memberof Scene.prototype
         *
         * @type {FrameState}
         * @readonly
         */
        frameState : {
            get: function() {
                return this._frameState;
            }
        },

        /**
         * Gets the collection of animations taking place in the scene.
         * @memberof Scene.prototype
         *
         * @type {AnimationCollection}
         * @readonly
         */
        animations : {
            get : function() {
                return this._animations;
            }
        },

        /**
         * Gets the collection of image layers that will be rendered on the globe.
         * @memberof Scene.prototype
         *
         * @type {ImageryLayerCollection}
         * @readonly
         */
        imageryLayers : {
            get : function() {
                return this.globe.imageryLayers;
            }
        },

        /**
         * The terrain provider providing surface geometry for the globe.
         * @memberof Scene.prototype
         *
         * @type {TerrainProvider}
         * @readonly
         */
        terrainProvider : {
            get : function() {
                return this.globe.terrainProvider;
            },
            set : function(terrainProvider) {
                this.globe.terrainProvider = terrainProvider;
            }
        },

        /**
         * Gets the event that will be raised when an error is thrown inside the <code>render</code> function.
         * The Scene instance and the thrown error are the only two parameters passed to the event handler.
         * By default, errors are not rethrown after this event is raised, but that can be changed by setting
         * the <code>rethrowRenderErrors</code> property.
         * @memberof Scene.prototype
         *
         * @type {Event}
         * @readonly
         */
        renderError : {
            get : function() {
                return this._renderError;
            }
        },

        /**
         * Gets the event that will be raised at the start of each call to <code>render</code>.  Subscribers to the event
         * receive the Scene instance as the first parameter and the current time as the second parameter.
         * @memberof Scene.prototype
         *
         * @type {Event}
         * @readonly
         */
        preRender : {
            get : function() {
                return this._preRender;
            }
        },

        /**
         * Gets the event that will be raised at the end of each call to <code>render</code>.  Subscribers to the event
         * receive the Scene instance as the first parameter and the current time as the second parameter.
         * @memberof Scene.prototype
         *
         * @type {Event}
         * @readonly
         */
        postRender : {
            get : function() {
                return this._postRender;
            }
        },

        /**
         * @memberof Scene.prototype
         * @private
         */
        context : {
            get : function() {
                return this._context;
            }
        },

        /**
         * This property is for debugging only; it is not for production use.
         * <p>
         * When {@link Scene.debugShowFrustums} is <code>true</code>, this contains
         * properties with statistics about the number of command execute per frustum.
         * <code>totalCommands</code> is the total number of commands executed, ignoring
         * overlap. <code>commandsInFrustums</code> is an array with the number of times
         * commands are executed redundantly, e.g., how many commands overlap two or
         * three frustums.
         * </p>
         *
         * @memberof Scene.prototype
         *
         * @type {Object}
         * @readonly
         *
         * @default undefined
         */
        debugFrustumStatistics : {
            get : function() {
                return this._debugFrustumStatistics;
            }
        }
    });

    var scratchOccluderBoundingSphere = new BoundingSphere();
    var scratchOccluder;

    function getOccluder(scene) {
        // TODO: The occluder is the top-level globe. When we add
        //       support for multiple central bodies, this should be the closest one.
        var globe = scene.globe;
        if (scene.mode === SceneMode.SCENE3D && defined(globe)) {
            var ellipsoid = globe.ellipsoid;
            scratchOccluderBoundingSphere.radius = ellipsoid.minimumRadius;
            scratchOccluder = Occluder.fromBoundingSphere(scratchOccluderBoundingSphere, scene._camera.positionWC, scratchOccluder);
            return scratchOccluder;
        }

        return undefined;
    }

    function clearPasses(passes) {
        passes.render = false;
        passes.pick = false;
    }

    function updateFrameState(scene, frameNumber, time) {
        var camera = scene._camera;

        var frameState = scene._frameState;
        frameState.mode = scene.mode;
        frameState.morphTime = scene.morphTime;
        frameState.mapProjection = scene.mapProjection;
        frameState.frameNumber = frameNumber;
        frameState.time = JulianDate.clone(time, frameState.time);
        frameState.camera = camera;
        frameState.cullingVolume = camera.frustum.computeCullingVolume(camera.positionWC, camera.directionWC, camera.upWC);
        frameState.occluder = getOccluder(scene);
        frameState.afterRender.length = 0;

        clearPasses(frameState.passes);
    }

    function updateFrustums(near, far, farToNearRatio, numFrustums, frustumCommandsList) {
        frustumCommandsList.length = numFrustums;
        for (var m = 0; m < numFrustums; ++m) {
            var curNear = Math.max(near, Math.pow(farToNearRatio, m) * near);
            var curFar = Math.min(far, farToNearRatio * curNear);

            var frustumCommands = frustumCommandsList[m];
            if (!defined(frustumCommands)) {
                frustumCommands = frustumCommandsList[m] = new FrustumCommands(curNear, curFar);
            } else {
                frustumCommands.near = curNear;
                frustumCommands.far = curFar;
            }
        }
    }

    function insertIntoBin(scene, command, distance) {
        if (scene.debugShowFrustums) {
            command.debugOverlappingFrustums = 0;
        }

        var frustumCommandsList = scene._frustumCommandsList;
        var length = frustumCommandsList.length;

        for (var i = 0; i < length; ++i) {
            var frustumCommands = frustumCommandsList[i];
            var curNear = frustumCommands.near;
            var curFar = frustumCommands.far;

            if (distance.start > curFar) {
                continue;
            }

            if (distance.stop < curNear) {
                break;
            }

            if (command.pass === Pass.OPAQUE || command instanceof ClearCommand) {
                frustumCommands.opaqueCommands[frustumCommands.opaqueIndex++] = command;
            } else if (command.pass === Pass.TRANSLUCENT){
                frustumCommands.translucentCommands[frustumCommands.translucentIndex++] = command;
            }

            if (scene.debugShowFrustums) {
                command.debugOverlappingFrustums |= (1 << i);
            }

            if (command.executeInClosestFrustum) {
                break;
            }
        }

        if (scene.debugShowFrustums) {
            var cf = scene._debugFrustumStatistics.commandsInFrustums;
            cf[command.debugOverlappingFrustums] = defined(cf[command.debugOverlappingFrustums]) ? cf[command.debugOverlappingFrustums] + 1 : 1;
            ++scene._debugFrustumStatistics.totalCommands;
        }
    }

    var scratchCullingVolume = new CullingVolume();
    var distances = new Interval();

    function createPotentiallyVisibleSet(scene) {
        var commandList = scene._commandList;
        var overlayList = scene._overlayCommandList;

        var cullingVolume = scene._frameState.cullingVolume;
        var camera = scene._camera;

        var direction = camera.directionWC;
        var position = camera.positionWC;

        if (scene.debugShowFrustums) {
            scene._debugFrustumStatistics = {
                totalCommands : 0,
                commandsInFrustums : {}
            };
        }

        var frustumCommandsList = scene._frustumCommandsList;
        var numberOfFrustums = frustumCommandsList.length;
        for (var n = 0; n < numberOfFrustums; ++n) {
            frustumCommandsList[n].opaqueIndex = 0;
            frustumCommandsList[n].translucentIndex = 0;
        }

        var near = Number.MAX_VALUE;
        var far = Number.MIN_VALUE;
        var undefBV = false;

        var occluder;
        if (scene._frameState.mode === SceneMode.SCENE3D) {
            occluder = scene._frameState.occluder;
        }

        // get user culling volume minus the far plane.
        var planes = scratchCullingVolume.planes;
        for (var m = 0; m < 5; ++m) {
            planes[m] = cullingVolume.planes[m];
        }
        cullingVolume = scratchCullingVolume;

        var length = commandList.length;
        for (var i = 0; i < length; ++i) {
            var command = commandList[i];
            var pass = command.pass;

            if (pass === Pass.OVERLAY) {
                overlayList.push(command);
            } else {
                var boundingVolume = command.boundingVolume;
                if (defined(boundingVolume)) {
                    if (command.cull &&
                            ((cullingVolume.getVisibility(boundingVolume) === Intersect.OUTSIDE) ||
                             (defined(occluder) && !occluder.isBoundingSphereVisible(boundingVolume)))) {
                        continue;
                    }

                    distances = BoundingSphere.getPlaneDistances(boundingVolume, position, direction, distances);
                    near = Math.min(near, distances.start);
                    far = Math.max(far, distances.stop);
                } else {
                    // Clear commands don't need a bounding volume - just add the clear to all frustums.
                    // If another command has no bounding volume, though, we need to use the camera's
                    // worst-case near and far planes to avoid clipping something important.
                    distances.start = camera.frustum.near;
                    distances.stop = camera.frustum.far;
                    undefBV = !(command instanceof ClearCommand);
                }

                insertIntoBin(scene, command, distances);
            }
        }

        if (undefBV) {
            near = camera.frustum.near;
            far = camera.frustum.far;
        } else {
            // The computed near plane must be between the user defined near and far planes.
            // The computed far plane must between the user defined far and computed near.
            // This will handle the case where the computed near plane is further than the user defined far plane.
            near = Math.min(Math.max(near, camera.frustum.near), camera.frustum.far);
            far = Math.max(Math.min(far, camera.frustum.far), near);
        }

        // Exploit temporal coherence. If the frustums haven't changed much, use the frustums computed
        // last frame, else compute the new frustums and sort them by frustum again.
        var farToNearRatio = scene.farToNearRatio;
        var numFrustums = Math.ceil(Math.log(far / near) / Math.log(farToNearRatio));
        if (near !== Number.MAX_VALUE && (numFrustums !== numberOfFrustums || (frustumCommandsList.length !== 0 &&
                (near < frustumCommandsList[0].near || far > frustumCommandsList[numberOfFrustums - 1].far)))) {
            updateFrustums(near, far, farToNearRatio, numFrustums, frustumCommandsList);
            createPotentiallyVisibleSet(scene);
        }
    }

    function getAttributeLocations(shaderProgram) {
        var attributeLocations = {};
        var attributes = shaderProgram.vertexAttributes;
        for (var a in attributes) {
            if (attributes.hasOwnProperty(a)) {
                attributeLocations[a] = attributes[a].index;
            }
        }

        return attributeLocations;
    }

    function createDebugFragmentShaderProgram(command, scene, shaderProgram) {
        var context = scene.context;
        var sp = defaultValue(shaderProgram, command.shaderProgram);
        var fragmentShaderSource = sp.fragmentShaderSource;
        var renamedFS = fragmentShaderSource.replace(/void\s+main\s*\(\s*(?:void)?\s*\)/g, 'void czm_Debug_main()');

        var newMain =
            'void main() \n' +
            '{ \n' +
            '    czm_Debug_main(); \n';

        if (scene.debugShowCommands) {
            if (!defined(command._debugColor)) {
                command._debugColor = Color.fromRandom();
            }
            var c = command._debugColor;
            newMain += '    gl_FragColor.rgb *= vec3(' + c.red + ', ' + c.green + ', ' + c.blue + '); \n';
        }

        if (scene.debugShowFrustums) {
            // Support up to three frustums.  If a command overlaps all
            // three, it's code is not changed.
            var r = (command.debugOverlappingFrustums & (1 << 0)) ? '1.0' : '0.0';
            var g = (command.debugOverlappingFrustums & (1 << 1)) ? '1.0' : '0.0';
            var b = (command.debugOverlappingFrustums & (1 << 2)) ? '1.0' : '0.0';
            newMain += '    gl_FragColor.rgb *= vec3(' + r + ', ' + g + ', ' + b + '); \n';
        }

        newMain += '}';

        var source = renamedFS + '\n' + newMain;
        var attributeLocations = getAttributeLocations(sp);
        return context.createShaderProgram(sp.vertexShaderSource, source, attributeLocations);
    }

    function executeDebugCommand(command, scene, passState, renderState, shaderProgram) {
        if (defined(command.shaderProgram) || defined(shaderProgram)) {
            // Replace shader for frustum visualization
            var sp = createDebugFragmentShaderProgram(command, scene, shaderProgram);
            command.execute(scene.context, passState, renderState, sp);
            sp.destroy();
        }
    }

    var transformFrom2D = Matrix4.inverseTransformation(//
                            new Matrix4(0.0, 0.0, 1.0, 0.0, //
                                        1.0, 0.0, 0.0, 0.0, //
                                        0.0, 1.0, 0.0, 0.0, //
                                        0.0, 0.0, 0.0, 1.0));

    function executeCommand(command, scene, context, passState, renderState, shaderProgram, debugFramebuffer) {
        if ((defined(scene.debugCommandFilter)) && !scene.debugCommandFilter(command)) {
            return;
        }

        if (scene.debugShowCommands || scene.debugShowFrustums) {
            executeDebugCommand(command, scene, passState, renderState, shaderProgram);
        } else {
            command.execute(context, passState, renderState, shaderProgram);
        }

        if (command.debugShowBoundingVolume && (defined(command.boundingVolume))) {
            // Debug code to draw bounding volume for command.  Not optimized!
            // Assumes bounding volume is a bounding sphere.
            if (defined(scene._debugSphere)) {
                scene._debugSphere.destroy();
            }

            var frameState = scene._frameState;
            var boundingVolume = command.boundingVolume;
            var radius = boundingVolume.radius;
            var center = boundingVolume.center;

            var geometry = GeometryPipeline.toWireframe(EllipsoidGeometry.createGeometry(new EllipsoidGeometry({
                radii : new Cartesian3(radius, radius, radius),
                vertexFormat : PerInstanceColorAppearance.FLAT_VERTEX_FORMAT
            })));

            if (frameState.mode !== SceneMode.SCENE3D) {
                center = Matrix4.multiplyByPoint(transformFrom2D, center);
                var projection = frameState.mapProjection;
                var centerCartographic = projection.unproject(center);
                center = projection.ellipsoid.cartographicToCartesian(centerCartographic);
            }

            scene._debugSphere = new Primitive({
                geometryInstances : new GeometryInstance({
                    geometry : geometry,
                    modelMatrix : Matrix4.multiplyByTranslation(Matrix4.IDENTITY, center),
                    attributes : {
                        color : new ColorGeometryInstanceAttribute(1.0, 0.0, 0.0, 1.0)
                    }
                }),
                appearance : new PerInstanceColorAppearance({
                    flat : true,
                    translucent : false
                }),
                asynchronous : false
            });

            var commandList = [];
            scene._debugSphere.update(context, frameState, commandList);

            var framebuffer;
            if (defined(debugFramebuffer)) {
                framebuffer = passState.framebuffer;
                passState.framebuffer = debugFramebuffer;
            }

            commandList[0].execute(context, passState);

            if (defined(framebuffer)) {
                passState.framebuffer = framebuffer;
            }
        }
    }

    function isVisible(command, frameState) {
        if (!defined(command)) {
            return;
        }

        var occluder = (frameState.mode === SceneMode.SCENE3D) ? frameState.occluder: undefined;
        var cullingVolume = frameState.cullingVolume;

        // get user culling volume minus the far plane.
        var planes = scratchCullingVolume.planes;
        for (var k = 0; k < 5; ++k) {
            planes[k] = cullingVolume.planes[k];
        }
        cullingVolume = scratchCullingVolume;

        var boundingVolume = command.boundingVolume;

        return ((defined(command)) &&
                 ((!defined(command.boundingVolume)) ||
                  !command.cull ||
                  ((cullingVolume.getVisibility(boundingVolume) !== Intersect.OUTSIDE) &&
                   (!defined(occluder) || occluder.isBoundingSphereVisible(boundingVolume)))));
    }

    function translucentCompare(a, b, position) {
        return BoundingSphere.distanceSquaredTo(b.boundingVolume, position) - BoundingSphere.distanceSquaredTo(a.boundingVolume, position);
    }

    function executeTranslucentCommandsSorted(scene, executeFunction, passState, commands) {
        var context = scene.context;

        mergeSort(commands, translucentCompare, scene._camera.positionWC);

        var length = commands.length;
        for (var j = 0; j < length; ++j) {
            executeFunction(commands[j], scene, context, passState);
        }
    }

    var scratchPerspectiveFrustum = new PerspectiveFrustum();
    var scratchPerspectiveOffCenterFrustum = new PerspectiveOffCenterFrustum();
    var scratchOrthographicFrustum = new OrthographicFrustum();

    function executeCommands(scene, passState, clearColor, picking) {
        var frameState = scene._frameState;
        var camera = scene._camera;
        var context = scene.context;
        var us = context.uniformState;

        var frustum;
        if (defined(camera.frustum.fovy)) {
            frustum = camera.frustum.clone(scratchPerspectiveFrustum);
        } else if (defined(camera.frustum.infiniteProjectionMatrix)){
            frustum = camera.frustum.clone(scratchPerspectiveOffCenterFrustum);
        } else {
            frustum = camera.frustum.clone(scratchOrthographicFrustum);
        }

        if (defined(scene.sun) && scene.sunBloom !== scene._sunBloom) {
            if (scene.sunBloom) {
                scene._sunPostProcess = new SunPostProcess();
            } else if(defined(scene._sunPostProcess)){
                scene._sunPostProcess = scene._sunPostProcess.destroy();
            }

            scene._sunBloom = scene.sunBloom;
        } else if (!defined(scene.sun) && defined(scene._sunPostProcess)) {
            scene._sunPostProcess = scene._sunPostProcess.destroy();
            scene._sunBloom = false;
        }

        var skyBoxCommand = (frameState.passes.render && defined(scene.skyBox)) ? scene.skyBox.update(context, frameState) : undefined;
        var skyAtmosphereCommand = (frameState.passes.render && defined(scene.skyAtmosphere)) ? scene.skyAtmosphere.update(context, frameState) : undefined;
        var sunCommand = (frameState.passes.render && defined(scene.sun)) ? scene.sun.update(scene) : undefined;
        var sunVisible = isVisible(sunCommand, frameState);

        var clear = scene._clearColorCommand;
        Color.clone(clearColor, clear.color);
        clear.execute(context, passState);

        var renderTranslucentCommands = false;
        var i;
        var frustumCommandsList = scene._frustumCommandsList;
        var numFrustums = frustumCommandsList.length;
        for (i = 0; i < numFrustums; ++i) {
            if (frustumCommandsList[i].translucentIndex > 0) {
                renderTranslucentCommands = true;
                break;
            }
        }

        var useOIT = !picking && renderTranslucentCommands && scene._oit.isSupported();
        if (useOIT) {
            scene._oit.update(context);
            scene._oit.clear(context, passState, clearColor);
            useOIT = useOIT && scene._oit.isSupported();
        }

        var useFXAA = !picking && (scene.fxaa || (useOIT && scene.fxaaOrderIndependentTranslucency));
        if (useFXAA) {
            scene._fxaa.update(context);
            scene._fxaa.clear(context, passState, clearColor);
        }

        var opaqueFramebuffer = passState.framebuffer;
        if (useOIT) {
            opaqueFramebuffer = scene._oit.getColorFramebuffer();
        } else if (useFXAA) {
            opaqueFramebuffer = scene._fxaa.getColorFramebuffer();
        }

        if (sunVisible && scene.sunBloom) {
            passState.framebuffer = scene._sunPostProcess.update(context);
        } else {
            passState.framebuffer = opaqueFramebuffer;
        }

        // Ideally, we would render the sky box and atmosphere last for
        // early-z, but we would have to draw it in each frustum
        frustum.near = camera.frustum.near;
        frustum.far = camera.frustum.far;
        us.updateFrustum(frustum);

        if (defined(skyBoxCommand)) {
            executeCommand(skyBoxCommand, scene, context, passState);
        }

        if (defined(skyAtmosphereCommand)) {
            executeCommand(skyAtmosphereCommand, scene, context, passState);
        }

        if (defined(sunCommand) && sunVisible) {
            sunCommand.execute(context, passState);

            if (scene.sunBloom) {
                scene._sunPostProcess.execute(context, opaqueFramebuffer);
                passState.framebuffer = opaqueFramebuffer;
            }
        }

        var clearDepth = scene._depthClearCommand;
        var executeTranslucentCommands;
        if (useOIT) {
            if (!defined(scene._executeOITFunction)) {
                scene._executeOITFunction = function(scene, executeFunction, passState, commands) {
                    scene._oit.executeCommands(scene, executeFunction, passState, commands);
                };
            }
            executeTranslucentCommands = scene._executeOITFunction;
        } else {
            executeTranslucentCommands = executeTranslucentCommandsSorted;
        }

        for (i = 0; i < numFrustums; ++i) {
            var index = numFrustums - i - 1;
            var frustumCommands = frustumCommandsList[index];
            frustum.near = frustumCommands.near;
            frustum.far = frustumCommands.far;

            if (index !== 0) {
                // Avoid tearing artifacts between adjacent frustums
                frustum.near *= 0.99;
            }

            us.updateFrustum(frustum);
            clearDepth.execute(context, passState);

            var commands = frustumCommands.opaqueCommands;
            var length = frustumCommands.opaqueIndex;
            for (var j = 0; j < length; ++j) {
                executeCommand(commands[j], scene, context, passState);
            }

            frustum.near = frustumCommands.near;
            us.updateFrustum(frustum);

            commands = frustumCommands.translucentCommands;
            commands.length = frustumCommands.translucentIndex;
            executeTranslucentCommands(scene, executeCommand, passState, commands);
        }

        if (useOIT) {
            passState.framebuffer = useFXAA ? scene._fxaa.getColorFramebuffer() : undefined;
            scene._oit.execute(context, passState);
        }

        if (useFXAA) {
            passState.framebuffer = undefined;
            scene._fxaa.execute(context, passState);
        }
    }

    function executeOverlayCommands(scene, passState) {
        var context = scene.context;
        var commandList = scene._overlayCommandList;
        var length = commandList.length;
        for (var i = 0; i < length; ++i) {
            commandList[i].execute(context, passState);
        }
    }

    function updatePrimitives(scene) {
        var context = scene.context;
        var frameState = scene._frameState;
        var commandList = scene._commandList;

        if (scene._globe) {
            scene._globe.update(context, frameState, commandList);
        }

        scene._primitives.update(context, frameState, commandList);

        if (defined(scene.moon)) {
            scene.moon.update(context, frameState, commandList);
        }
    }

    function callAfterRenderFunctions(frameState) {
        // Functions are queued up during primitive update and executed here in case
        // the function modifies scene state that should remain constant over the frame.
        var functions = frameState.afterRender;
        for (var i = 0, length = functions.length; i < length; ++i) {
            functions[i]();
        }
        functions.length = 0;
    }

    /**
     * @private
     */
    Scene.prototype.initializeFrame = function() {
        // Destroy released shaders once every 120 frames to avoid thrashing the cache
        if (this._shaderFrameCount++ === 120) {
            this._shaderFrameCount = 0;
            this._context.shaderCache.destroyReleasedShaderPrograms();
        }

        this._animations.update();
<<<<<<< HEAD
        this._camera.update(this.mode, this.scene2D);
        this._screenSpaceCameraController.update(this._frameState);
=======
        this._camera.update(this.mode);
        this._screenSpaceCameraController.update(this.mode);
>>>>>>> a5746034
    };

    function render(scene, time) {
        if (!defined(time)) {
            time = new JulianDate();
        }

        scene._preRender.raiseEvent(scene, time);

        var us = scene.context.uniformState;
        var frameState = scene._frameState;

        var frameNumber = CesiumMath.incrementWrap(frameState.frameNumber, 15000000.0, 1.0);
        updateFrameState(scene, frameNumber, time);
        frameState.passes.render = true;
        frameState.creditDisplay.beginFrame();

        var context = scene.context;
        us.update(context, frameState);

        scene._commandList.length = 0;
        scene._overlayCommandList.length = 0;

        updatePrimitives(scene);
        createPotentiallyVisibleSet(scene);

        var passState = scene._passState;

        executeCommands(scene, passState, defaultValue(scene.backgroundColor, Color.BLACK));
        executeOverlayCommands(scene, passState);

        frameState.creditDisplay.endFrame();

        if (scene.debugShowFramesPerSecond) {
            if (!defined(scene._performanceDisplay)) {
                var performanceContainer = document.createElement('div');
                performanceContainer.style.position = 'absolute';
                performanceContainer.style.top = '10px';
                performanceContainer.style.left = '10px';
                var container = scene._canvas.parentNode;
                container.appendChild(performanceContainer);
                var performanceDisplay = new PerformanceDisplay({container: performanceContainer});
                scene._performanceDisplay = performanceDisplay;
                scene._performanceContainer = performanceContainer;
            }

            scene._performanceDisplay.update();
        } else if (defined(scene._performanceDisplay)) {
            scene._performanceDisplay = scene._performanceDisplay && scene._performanceDisplay.destroy();
            scene._performanceContainer.parentNode.removeChild(scene._performanceContainer);
        }

        context.endFrame();
        callAfterRenderFunctions(frameState);

        scene._postRender.raiseEvent(scene, time);
    }

    /**
     * @private
     */
    Scene.prototype.render = function(time) {
        try {
            render(this, time);
        } catch (error) {
            this._renderError.raiseEvent(this, error);

            if (this.rethrowRenderErrors) {
                throw error;
            }
        }
    };

    var orthoPickingFrustum = new OrthographicFrustum();
    var scratchOrigin = new Cartesian3();
    var scratchDirection = new Cartesian3();
    var scratchBufferDimensions = new Cartesian2();
    var scratchPixelSize = new Cartesian2();

    function getPickOrthographicCullingVolume(scene, drawingBufferPosition, width, height) {
        var camera = scene._camera;
        var frustum = camera.frustum;

        var drawingBufferWidth = scene.drawingBufferWidth;
        var drawingBufferHeight = scene.drawingBufferHeight;

        var x = (2.0 / drawingBufferWidth) * drawingBufferPosition.x - 1.0;
        x *= (frustum.right - frustum.left) * 0.5;
        var y = (2.0 / drawingBufferHeight) * (drawingBufferHeight - drawingBufferPosition.y) - 1.0;
        y *= (frustum.top - frustum.bottom) * 0.5;

        var origin = Cartesian3.clone(camera.position, scratchOrigin);
        Cartesian3.multiplyByScalar(camera.right, x, scratchDirection);
        Cartesian3.add(scratchDirection, origin, origin);
        Cartesian3.multiplyByScalar(camera.up, y, scratchDirection);
        Cartesian3.add(scratchDirection, origin, origin);

        Cartesian3.fromElements(origin.z, origin.x, origin.y, origin);

        scratchBufferDimensions.x = drawingBufferWidth;
        scratchBufferDimensions.y = drawingBufferHeight;

        var pixelSize = frustum.getPixelSize(scratchBufferDimensions, undefined, scratchPixelSize);

        var ortho = orthoPickingFrustum;
        ortho.right = pixelSize.x * 0.5;
        ortho.left = -ortho.right;
        ortho.top = pixelSize.y * 0.5;
        ortho.bottom = -ortho.top;
        ortho.near = frustum.near;
        ortho.far = frustum.far;

        return ortho.computeCullingVolume(origin, camera.directionWC, camera.upWC);
    }

    var perspPickingFrustum = new PerspectiveOffCenterFrustum();

    function getPickPerspectiveCullingVolume(scene, drawingBufferPosition, width, height) {
        var camera = scene._camera;
        var frustum = camera.frustum;
        var near = frustum.near;

        var drawingBufferWidth = scene.drawingBufferWidth;
        var drawingBufferHeight = scene.drawingBufferHeight;

        var tanPhi = Math.tan(frustum.fovy * 0.5);
        var tanTheta = frustum.aspectRatio * tanPhi;

        var x = (2.0 / drawingBufferWidth) * drawingBufferPosition.x - 1.0;
        var y = (2.0 / drawingBufferHeight) * (drawingBufferHeight - drawingBufferPosition.y) - 1.0;

        var xDir = x * near * tanTheta;
        var yDir = y * near * tanPhi;

        scratchBufferDimensions.x = drawingBufferWidth;
        scratchBufferDimensions.y = drawingBufferHeight;

        var pixelSize = frustum.getPixelSize(scratchBufferDimensions, undefined, scratchPixelSize);
        var pickWidth = pixelSize.x * width * 0.5;
        var pickHeight = pixelSize.y * height * 0.5;

        var offCenter = perspPickingFrustum;
        offCenter.top = yDir + pickHeight;
        offCenter.bottom = yDir - pickHeight;
        offCenter.right = xDir + pickWidth;
        offCenter.left = xDir - pickWidth;
        offCenter.near = near;
        offCenter.far = frustum.far;

        return offCenter.computeCullingVolume(camera.positionWC, camera.directionWC, camera.upWC);
    }

    function getPickCullingVolume(scene, drawingBufferPosition, width, height) {
        if (scene.mode === SceneMode.SCENE2D) {
            return getPickOrthographicCullingVolume(scene, drawingBufferPosition, width, height);
        }

        return getPickPerspectiveCullingVolume(scene, drawingBufferPosition, width, height);
    }

    // pick rectangle width and height, assumed odd
    var rectangleWidth = 3.0;
    var rectangleHeight = 3.0;
    var scratchRectangle = new BoundingRectangle(0.0, 0.0, rectangleWidth, rectangleHeight);
    var scratchColorZero = new Color(0.0, 0.0, 0.0, 0.0);
    var scratchPosition = new Cartesian2();

    /**
     * Returns an object with a `primitive` property that contains the first (top) primitive in the scene
     * at a particular window coordinate or undefined if nothing is at the location. Other properties may
     * potentially be set depending on the type of primitive.
     *
     * @param {Cartesian2} windowPosition Window coordinates to perform picking on.
     *
     * @returns {Object} Object containing the picked primitive.
     *
     * @exception {DeveloperError} windowPosition is undefined.
     */
    Scene.prototype.pick = function(windowPosition) {
        //>>includeStart('debug', pragmas.debug);
        if(!defined(windowPosition)) {
            throw new DeveloperError('windowPosition is undefined.');
        }
        //>>includeEnd('debug');

        var context = this._context;
        var us = context.uniformState;
        var frameState = this._frameState;

        var drawingBufferPosition = SceneTransforms.transformWindowToDrawingBuffer(this, windowPosition, scratchPosition);

        if (!defined(this._pickFramebuffer)) {
            this._pickFramebuffer = context.createPickFramebuffer();
        }

        // Update with previous frame's number and time, assuming that render is called before picking.
        updateFrameState(this, frameState.frameNumber, frameState.time);
        frameState.cullingVolume = getPickCullingVolume(this, drawingBufferPosition, rectangleWidth, rectangleHeight);
        frameState.passes.pick = true;

        us.update(context, frameState);

        this._commandList.length = 0;
        updatePrimitives(this);
        createPotentiallyVisibleSet(this);

        scratchRectangle.x = drawingBufferPosition.x - ((rectangleWidth - 1.0) * 0.5);
        scratchRectangle.y = (this.drawingBufferHeight - drawingBufferPosition.y) - ((rectangleHeight - 1.0) * 0.5);

        executeCommands(this, this._pickFramebuffer.begin(scratchRectangle), scratchColorZero, true);
        var object = this._pickFramebuffer.end(scratchRectangle);
        context.endFrame();
        callAfterRenderFunctions(frameState);
        return object;
    };

    /**
     * Returns a list of objects, each containing a `primitive` property, for all primitives at
     * a particular window coordinate position. Other properties may also be set depending on the
     * type of primitive. The primitives in the list are ordered by their visual order in the
     * scene (front to back).
     *
     * @param {Cartesian2} windowPosition Window coordinates to perform picking on.
     *
     * @returns {Object[]} Array of objects, each containing 1 picked primitives.
     *
     * @exception {DeveloperError} windowPosition is undefined.
     *
     * @example
     * var pickedObjects = Cesium.Scene.drillPick(new Cesium.Cartesian2(100.0, 200.0));
     */
    Scene.prototype.drillPick = function(windowPosition) {
        // PERFORMANCE_IDEA: This function calls each primitive's update for each pass. Instead
        // we could update the primitive once, and then just execute their commands for each pass,
        // and cull commands for picked primitives.  e.g., base on the command's owner.

        //>>includeStart('debug', pragmas.debug);
        if (!defined(windowPosition)) {
            throw new DeveloperError('windowPosition is undefined.');
        }
        //>>includeEnd('debug');

        var pickedObjects = [];

        var pickedResult = this.pick(windowPosition);
        while (defined(pickedResult) && defined(pickedResult.primitive)) {
            var primitive = pickedResult.primitive;
            pickedObjects.push(pickedResult);

            // hide the picked primitive and call picking again to get the next primitive
            if (defined(primitive.show)) {
                primitive.show = false;
            } else if (typeof primitive.getGeometryInstanceAttributes === 'function') {
                var attributes = primitive.getGeometryInstanceAttributes(pickedResult.id);
                if (defined(attributes) && defined(attributes.show)) {
                    attributes.show = ShowGeometryInstanceAttribute.toValue(false);
                }
            }

            pickedResult = this.pick(windowPosition);
        }

        // unhide the picked primitives
        for (var i = 0; i < pickedObjects.length; ++i) {
            var p = pickedObjects[i].primitive;
            if (defined(p.show)) {
                p.show = true;
            } else if (typeof p.getGeometryInstanceAttributes === 'function') {
                var attr = p.getGeometryInstanceAttributes(pickedObjects[i].id);
                if (defined(attr) && defined(attr.show)) {
                    attr.show = ShowGeometryInstanceAttribute.toValue(true);
                }
            }
        }

        return pickedObjects;
    };

    /**
     * Instantly completes an active transition.
     */
    Scene.prototype.completeMorph = function(){
        this._transitioner.completeMorph();
    };

    /**
     * Asynchronously transitions the scene to 2D.
     * @param {Number} [duration=2000] The amount of time, in milliseconds, for transition animations to complete.
     */
    Scene.prototype.morphTo2D = function(duration) {
        var globe = this.globe;
        if (defined(globe)) {
            duration = defaultValue(duration, 2000);
            this._transitioner.morphTo2D(duration, globe.ellipsoid);
        }
    };

    /**
     * Asynchronously transitions the scene to Columbus View.
     * @param {Number} [duration=2000] The amount of time, in milliseconds, for transition animations to complete.
     */
    Scene.prototype.morphToColumbusView = function(duration) {
        var globe = this.globe;
        if (defined(globe)) {
            duration = defaultValue(duration, 2000);
            this._transitioner.morphToColumbusView(duration, globe.ellipsoid);
        }
    };

    /**
     * Asynchronously transitions the scene to 3D.
     * @param {Number} [duration=2000] The amount of time, in milliseconds, for transition animations to complete.
     */
    Scene.prototype.morphTo3D = function(duration) {
        var globe = this.globe;
        if (defined(globe)) {
            duration = defaultValue(duration, 2000);
            this._transitioner.morphTo3D(duration, globe.ellipsoid);
        }
    };

    /**
     * Returns true if this object was destroyed; otherwise, false.
     * <br /><br />
     * If this object was destroyed, it should not be used; calling any function other than
     * <code>isDestroyed</code> will result in a {@link DeveloperError} exception.
     *
     * @returns {Boolean} <code>true</code> if this object was destroyed; otherwise, <code>false</code>.
     *
     * @see Scene#destroy
     */
    Scene.prototype.isDestroyed = function() {
        return false;
    };

    /**
     * Destroys the WebGL resources held by this object.  Destroying an object allows for deterministic
     * release of WebGL resources, instead of relying on the garbage collector to destroy this object.
     * <br /><br />
     * Once an object is destroyed, it should not be used; calling any function other than
     * <code>isDestroyed</code> will result in a {@link DeveloperError} exception.  Therefore,
     * assign the return value (<code>undefined</code>) to the object as done in the example.
     *
     * @returns {undefined}
     *
     * @exception {DeveloperError} This object was destroyed, i.e., destroy() was called.
     *
     * @see Scene#isDestroyed
     *
     * @example
     * scene = scene && scene.destroy();
     */
    Scene.prototype.destroy = function() {
        this._animations.removeAll();
        this._screenSpaceCameraController = this._screenSpaceCameraController && this._screenSpaceCameraController.destroy();
        this._pickFramebuffer = this._pickFramebuffer && this._pickFramebuffer.destroy();
        this._primitives = this._primitives && this._primitives.destroy();
        this._globe = this._globe && this._globe.destroy();
        this.skyBox = this.skyBox && this.skyBox.destroy();
        this.skyAtmosphere = this.skyAtmosphere && this.skyAtmosphere.destroy();
        this._debugSphere = this._debugSphere && this._debugSphere.destroy();
        this.sun = this.sun && this.sun.destroy();
        this._sunPostProcess = this._sunPostProcess && this._sunPostProcess.destroy();

        this._transitioner.destroy();

        this._oit.destroy();
        this._fxaa.destroy();

        this._context = this._context && this._context.destroy();
        this._frameState.creditDisplay.destroy();
        if (defined(this._performanceDisplay)){
            this._performanceDisplay = this._performanceDisplay && this._performanceDisplay.destroy();
            this._performanceContainer.parentNode.removeChild(this._performanceContainer);
        }

        return destroyObject(this);
    };

    return Scene;
});<|MERGE_RESOLUTION|>--- conflicted
+++ resolved
@@ -1283,13 +1283,8 @@
         }
 
         this._animations.update();
-<<<<<<< HEAD
-        this._camera.update(this.mode, this.scene2D);
+        this._camera.update(this.mode);
         this._screenSpaceCameraController.update(this._frameState);
-=======
-        this._camera.update(this.mode);
-        this._screenSpaceCameraController.update(this.mode);
->>>>>>> a5746034
     };
 
     function render(scene, time) {
