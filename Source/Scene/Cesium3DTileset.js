--- conflicted
+++ resolved
@@ -817,18 +817,18 @@
             }
         },
 
-<<<<<<< HEAD
+        /**
+         * @private
+         */
+        statistics : {
+            get : function() {
+                return this._statistics;
+            }
+        },
+
         distanceDisplayCondition : {
             get : function() {
                 return this._distanceDisplayCondition;
-=======
-        /**
-         * @private
-         */
-        statistics : {
-            get : function() {
-                return this._statistics;
->>>>>>> ae147ce2
             }
         }
     });
