/*global define*/
define([
        '../Core/Cartesian3',
        '../Core/Cartographic',
        '../Core/Check',
        '../Core/Color',
        '../Core/clone',
        '../Core/defaultValue',
        '../Core/defined',
        '../Core/defineProperties',
        '../Core/destroyObject',
        '../Core/DeveloperError',
        '../Core/DoublyLinkedList',
        '../Core/Event',
        '../Core/freezeObject',
        '../Core/getBaseUri',
        '../Core/getExtensionFromUri',
        '../Core/Heap',
        '../Core/Intersect',
        '../Core/isDataUri',
        '../Core/joinUrls',
        '../Core/JulianDate',
        '../Core/loadJson',
        '../Core/ManagedArray',
        '../Core/Math',
        '../Core/Matrix4',
        '../Core/Request',
        '../Core/RequestScheduler',
        '../Core/RequestType',
        '../Renderer/ClearCommand',
        '../Renderer/Pass',
        '../ThirdParty/Uri',
        '../ThirdParty/when',
        './Axis',
        './Cesium3DTile',
        './Cesium3DTileChildrenVisibility',
        './Cesium3DTileColorBlendMode',
        './Cesium3DTileOptimizations',
        './Cesium3DTileOptimizationHint',
        './Cesium3DTileRefine',
        './Cesium3DTilesetTraversal',
        './Cesium3DTileStyleEngine',
        './CullingVolume',
        './DebugCameraPrimitive',
        './LabelCollection',
        './OrthographicFrustum',
        './SceneMode',
        './ShadowMode',
        './TileBoundingRegion',
        './TileBoundingSphere',
        './TileOrientedBoundingBox'
    ], function(
        Cartesian3,
        Cartographic,
        Check,
        Color,
        clone,
        defaultValue,
        defined,
        defineProperties,
        destroyObject,
        DeveloperError,
        DoublyLinkedList,
        Event,
        freezeObject,
        getBaseUri,
        getExtensionFromUri,
        Heap,
        Intersect,
        isDataUri,
        joinUrls,
        JulianDate,
        loadJson,
        ManagedArray,
        CesiumMath,
        Matrix4,
        Request,
        RequestScheduler,
        RequestType,
        ClearCommand,
        Pass,
        Uri,
        when,
        Axis,
        Cesium3DTile,
        Cesium3DTileChildrenVisibility,
        Cesium3DTileColorBlendMode,
        Cesium3DTileOptimizations,
        Cesium3DTileOptimizationHint,
        Cesium3DTileRefine,
        Cesium3DTilesetTraversal,
        Cesium3DTileStyleEngine,
        CullingVolume,
        DebugCameraPrimitive,
        LabelCollection,
        OrthographicFrustum,
        SceneMode,
        ShadowMode,
        TileBoundingRegion,
        TileBoundingSphere,
        TileOrientedBoundingBox) {
    'use strict';

    /**
     * A {@link https://github.com/AnalyticalGraphicsInc/3d-tiles/blob/master/README.md|3D Tiles tileset},
     * used for streaming massive heterogeneous 3D geospatial datasets.
     *
     * @alias Cesium3DTileset
     * @constructor
     *
     * @param {Object} options Object with the following properties:
     * @param {String} options.url The url to a tileset.json file or to a directory containing a tileset.json file.
     * @param {Boolean} [options.show=true] Determines if the tileset will be shown.
     * @param {Matrix4} [options.modelMatrix=Matrix4.IDENTITY] A 4x4 transformation matrix that transforms the tileset's root tile.
     * @param {Number} [options.maximumScreenSpaceError=16] The maximum screen-space error used to drive level-of-detail refinement.
     * @param {Number} [options.maximumMemoryUsage=512] The maximum amount of memory in MB that can be used by the tileset.
     * @param {Boolean} [options.refineToVisible=false] Whether replacement refinement should refine when all visible children are ready. An experimental optimization.
     * @param {Boolean} [options.cullWithChildrenBounds=true] Whether to cull tiles using the union of their children bounding volumes.
     * @param {Boolean} [options.dynamicScreenSpaceError=false] Reduce the screen space error for tiles that are further away from the camera.
     * @param {Number} [options.dynamicScreenSpaceErrorDensity=0.00278] Density used to adjust the dynamic screen space error, similar to fog density.
     * @param {Number} [options.dynamicScreenSpaceErrorFactor=4.0] A factor used to increase the computed dynamic screen space error.
     * @param {Number} [options.dynamicScreenSpaceErrorHeightFalloff=0.25] A ratio of the tileset's height at which the density starts to falloff.
     * @param {Boolean} [options.debugFreezeFrame=false] For debugging only. Determines if only the tiles from last frame should be used for rendering.
     * @param {Boolean} [options.debugColorizeTiles=false] For debugging only. When true, assigns a random color to each tile.
     * @param {Boolean} [options.debugWireframe=false] For debugging only. When true, render's each tile's content as a wireframe.
     * @param {Boolean} [options.debugShowBoundingVolume=false] For debugging only. When true, renders the bounding volume for each tile.
     * @param {Boolean} [options.debugShowContentBoundingVolume=false] For debugging only. When true, renders the bounding volume for each tile's content.
     * @param {Boolean} [options.debugShowViewerRequestVolume=false] For debugging only. When true, renders the viewer request volume for each tile.
     * @param {Boolean} [options.debugShowGeometricError=false] For debugging only. When true, draws labels to indicate the geometric error of each tile.
     * @param {Boolean} [options.debugShowRenderingStatistics=false] For debugging only. When true, draws labels to indicate the number of commands, points, triangles and features for each tile.
     * @param {Boolean} [options.debugShowMemoryUsage=false] For debugging only. When true, draws labels to indicate the texture and vertex memory in megabytes used by each tile.
     * @param {ShadowMode} [options.shadows=ShadowMode.ENABLED] Determines whether the tileset casts or receives shadows from each light source.
     * @param {Boolean} [options.skipLODs=true] Determines if level-of-detail skipping optimization should be used.
     * @param {Number} [options.baseScreenSpaceError=1024] The screen-space error that must be reached before skipping LODs
     * @param {Number} [options.skipScreenSpaceErrorFactor=10] Multiplier defining the minimum screen space error to skip when loading tiles. Used in conjuction with skipLevels to determine which tiles to load.
     * @param {Number} [options.skipLevels=1] Constant defining the minimum number of levels to skip when loading tiles. When it is 0, no levels are skipped. Used in conjuction with skipScreenSpaceErrorFactor to determine which tiles to load.
     * @param {Boolean} [options.immediatelyLoadDesiredLOD=false] When true, do not progressively refine. Immediately load the desired LOD.
     * @param {Boolean} [options.loadSiblings=false] Determines whether sibling tiles should be loaded when skipping levels-of-detail. When true, the siblings of any visible and downloaded tile are downloaded as well.
     *
     * @example
     * var tileset = scene.primitives.add(new Cesium.Cesium3DTileset({
     *      url : 'http://localhost:8002/tilesets/Seattle'
     * }));
     *
     * @see {@link https://github.com/AnalyticalGraphicsInc/3d-tiles/blob/master/README.md|3D Tiles specification}
     */
    function Cesium3DTileset(options) {
        options = defaultValue(options, defaultValue.EMPTY_OBJECT);

        var url = options.url;

        //>>includeStart('debug', pragmas.debug);
        if (!defined(url)) {
            throw new DeveloperError('options.url is required.');
        }
        //>>includeEnd('debug');

        var tilesetUrl;
        var baseUrl;

        if (getExtensionFromUri(url) === 'json') {
            tilesetUrl = url;
            baseUrl = getBaseUri(url, true);
        } else if (isDataUri(url)) {
            tilesetUrl = url;
            baseUrl = '';
        } else {
            baseUrl = url;
            tilesetUrl = joinUrls(baseUrl, 'tileset.json');
        }

        this._url = url;
        this._baseUrl = baseUrl;
        this._tilesetUrl = tilesetUrl;
        this._root = undefined;
        this._asset = undefined; // Metadata for the entire tileset
        this._properties = undefined; // Metadata for per-model/point/etc properties
        this._geometricError = undefined; // Geometric error when the tree is not rendered at all
        this._gltfUpAxis = undefined;
        this._processingQueue = [];
        this._selectedTiles = [];
        this._desiredTiles = new ManagedArray();
        this._selectedTilesToStyle = [];
        this._loadTimestamp = undefined;
        this._timeSinceLoad = 0.0;

        var replacementList = new DoublyLinkedList();

        // [head, sentinel) -> tiles that weren't selected this frame and may be replaced
        // (sentinel, tail] -> tiles that were selected this frame
        this._replacementList = replacementList; // Tiles with content loaded.  For cache management.
        this._replacementSentinel  = replacementList.add();
        this._trimTiles = false;

        this._refineToVisible = defaultValue(options.refineToVisible, false);

        this._cullWithChildrenBounds = defaultValue(options.cullWithChildrenBounds, true);

        /**
         * Whether the tileset should should refine based on a dynamic screen space error. Tiles that are further
         * away will be rendered with lower detail than closer tiles. This improves performance by rendering fewer
         * tiles and making less requests, but may result in a slight drop in visual quality for tiles in the distance.
         * The algorithm is biased towards "street views" where the camera is close to the floor of the tileset and looking
         * at the horizon. In addition results are more accurate for tightly fitting bounding volumes like box and region.
         *
         * @type {Boolean}
         * @default false
         *
         * @see Fog
         */
        this.dynamicScreenSpaceError = defaultValue(options.dynamicScreenSpaceError, false);

        /**
         * A scalar that determines the density used to adjust the dynamic SSE, similar to {@link Fog}. Increasing this
         * value has the effect of increasing the maximum screen space error for all tiles, but in a non-linear fashion.
         * The error starts at 0.0 and increases exponentially until a midpoint is reached, and then approaches 1.0 asymptotically.
         * This has the effect of keeping high detail in the closer tiles and lower detail in the further tiles, with all tiles
         * beyond a certain distance all roughly having an error of 1.0.
         *
         * The dynamic error is in the range [0.0, 1.0) and is multiplied by dynamicScreenSpaceErrorFactor to produce the
         * final dynamic error. This dynamic error is then subtracted from the tile's actual screen space error.
         *
         * Increasing dynamicScreenSpaceErrorDensity has the effect of moving the error midpoint closer to the camera.
         * It is analogous to moving fog closer to the camera.
         *
         * @type {Number}
         * @default 0.00278
         *
         * @see Fog.density
         */
        this.dynamicScreenSpaceErrorDensity = 0.00278;

        /**
         * A factor used to increase the screen space error of tiles for dynamic SSE. As this value increases less tiles
         * are requested for rendering and tiles in the distance will have lower detail. If set to zero, the feature will be disabled.
         *
         * @type {Number}
         * @default 4.0
         *
         * @see Fog.screenSpaceErrorFactor
         */
        this.dynamicScreenSpaceErrorFactor = 4.0;

        /**
         * A ratio of the tileset's height at which the density starts to falloff. If the camera is below this height the
         * full computed density is applied, otherwise the density falls off. This has the effect of higher density at
         * street level views.
         *
         * Valid values are between 0.0 and 1.0.
         *
         * @type {Number}
         * @default 0.25
         */
        this.dynamicScreenSpaceErrorHeightFalloff = 0.25;

        this._dynamicScreenSpaceErrorComputedDensity = 0.0; // Updated based on the camera position and direction

        /**
         * Determines whether the tileset casts or receives shadows from each light source.
         *
         * @type {ShadowMode}
         * @default ShadowMode.ENABLED
         */
        this.shadows = defaultValue(options.shadows, ShadowMode.ENABLED);

        /**
         * Determines if the tileset will be shown.
         *
         * @type {Boolean}
         * @default true
         */
        this.show = defaultValue(options.show, true);

        this._maximumScreenSpaceError = defaultValue(options.maximumScreenSpaceError, 16);
<<<<<<< HEAD
        this._baseScreenSpaceError = defaultValue(options.baseScreenSpaceError, 1024);
        this._maximumNumberOfLoadedTiles = defaultValue(options.maximumNumberOfLoadedTiles, 256);
=======
        this._maximumMemoryUsage = defaultValue(options.maximumMemoryUsage, 512);
>>>>>>> 37e4690b
        this._styleEngine = new Cesium3DTileStyleEngine();

        /**
         * Defines how per-feature colors set from the Cesium API or declarative styling blend with the source colors from
         * the original feature, e.g. glTF material or per-point color in the tile.
         *
         * @type {Cesium3DTileColorBlendMode}
         * @default Cesium3DTileColorBlendMode.HIGHLIGHT
         */
        this.colorBlendMode = Cesium3DTileColorBlendMode.HIGHLIGHT;

        /**
         * Defines the value used to linearly interpolate between the source color and feature color when the colorBlendMode is MIX.
         * A value of 0.0 results in the source color while a value of 1.0 results in the feature color, with any value in-between
         * resulting in a mix of the source color and feature color.
         *
         * @type {Number}
         * @default 0.5
         */
        this.colorBlendAmount = 0.5;

        this._modelMatrix = defined(options.modelMatrix) ? Matrix4.clone(options.modelMatrix) : Matrix4.clone(Matrix4.IDENTITY);

        this._statistics = {
            // Rendering stats
            visited : 0,
            numberOfCommands : 0,
            // Loading stats
            numberOfAttemptedRequests : 0,
            numberOfPendingRequests : 0,
            numberProcessing : 0,
            numberContentReady : 0, // Number of tiles with content loaded, does not include empty tiles
            numberTotal : 0, // Number of tiles in tileset.json (and other tileset.json files as they are loaded)
            // Features stats
            numberOfFeaturesSelected : 0, // number of features rendered
            numberOfFeaturesLoaded : 0,  // number of features in memory
            numberOfPointsSelected: 0,
            numberOfPointsLoaded: 0,
            numberOfTrianglesSelected: 0,
            // Styling stats
            numberOfTilesStyled : 0,
            numberOfFeaturesStyled : 0,
            // Optimization stats
            numberOfTilesCulledWithChildrenUnion : 0,
            // Memory stats
            vertexMemorySizeInBytes : 0,
            textureMemorySizeInBytes : 0,
            batchTableMemorySizeInBytes : 0,

            lastColor : new Cesium3DTilesetStatistics(),
            lastPick : new Cesium3DTilesetStatistics()
        };

        this._tilesLoaded = false;

        /**
         * This property is for debugging only; it is not optimized for production use.
         * <p>
         * Determines if only the tiles from last frame should be used for rendering.  This
         * effectively "freezes" the tileset to the previous frame so it is possible to zoom
         * out and see what was rendered.
         * </p>
         *
         * @type {Boolean}
         * @default false
         */
        this.debugFreezeFrame = defaultValue(options.debugFreezeFrame, false);

        /**
         * This property is for debugging only; it is not optimized for production use.
         * <p>
         * When true, assigns a random color to each tile.  This is useful for visualizing
         * what models belong to what tiles, espeically with additive refinement where models
         * from parent tiles may be interleaved with models from child tiles.
         * </p>
         *
         * @type {Boolean}
         * @default false
         */
        this.debugColorizeTiles = defaultValue(options.debugColorizeTiles, false);

        /**
         * This property is for debugging only; it is not optimized for production use.
         * <p>
         * When true, renders each tile's content as a wireframe
         * </p>
         *
         * @type {Boolean}
         * @default false
         */
        this.debugWireframe = defaultValue(options.debugWireframe, false);

        /**
         * This property is for debugging only; it is not optimized for production use.
         * <p>
         * When true, renders the bounding volume for each tile.  The bounding volume is
         * white if the tile's content has an explicit bounding volume; otherwise, it
         * is red.
         * </p>
         *
         * @type {Boolean}
         * @default false
         */
        this.debugShowBoundingVolume = defaultValue(options.debugShowBoundingVolume, false);

        /**
         * This property is for debugging only; it is not optimized for production use.
         * <p>
         * When true, renders a blue bounding volume for each tile's content.
         * </p>
         *
         * @type {Boolean}
         * @default false
         */
        this.debugShowContentBoundingVolume = defaultValue(options.debugShowContentBoundingVolume, false);

        /**
         * This property is for debugging only; it is not optimized for production use.
         * <p>
         * When true, renders the viewer request volume for each tile.
         * </p>
         *
         * @type {Boolean}
         * @default false
         */
        this.debugShowViewerRequestVolume = defaultValue(options.debugShowViewerRequestVolume, false);

        /**
         * This property is for debugging only; it is not optimized for production use.
         * <p>
         * When true, draws labels to indicate the geometric error of each tile.
         * </p>
         *
         * @type {Boolean}
         * @default false
         */
        this.debugShowGeometricError = defaultValue(options.debugShowGeometricError, false);
        this._tileInfoLabels = undefined;

        /**
         * This property is for debugging only; it is not optimized for production use.
         * <p>
         * When true, draws labels to indicate the number of commands, points, triangles and features for this tile.
         * </p>
         *
         * @type {Boolean}
         * @default false
         */
        this.debugShowRenderingStatistics = defaultValue(options.debugShowRenderingStatistics, false);

        /**
         * This property is for debugging only; it is not optimized for production use.
         * <p>
         * When true, draws labels to indicate the vertex and texture memory usage.
         * </p>
         *
         * @type {Boolean}
         * @default false
         */
        this.debugShowMemoryUsage = defaultValue(options.debugShowMemoryUsage, false);

        /**
         * The event fired to indicate progress of loading new tiles.  This event is fired when a new tile
         * is requested, when a requested tile is finished downloading, and when a downloaded tile has been
         * processed and is ready to render.
         * <p>
         * The number of pending tile requests, <code>numberOfPendingRequests</code>, and number of tiles
         * processing, <code>numberProcessing</code> are passed to the event listener.
         * </p>
         * <p>
         * This event is fired at the end of the frame after the scene is rendered.
         * </p>
         *
         * @type {Event}
         * @default new Event()
         *
         * @example
         * city.loadProgress.addEventListener(function(numberOfPendingRequests, numberProcessing) {
         *     if ((numberOfPendingRequests === 0) && (numberProcessing === 0)) {
         *         console.log('Stopped loading');
         *         return;
         *     }
         *
         *     console.log('Loading: requests: ' + numberOfPendingRequests + ', processing: ' + numberProcessing);
         * });
         */
        this.loadProgress = new Event();

        /**
         * The event fired to indicate that all tiles that meet the screen space error this frame are loaded. The tileset
         * is completely loaded for this view.
         * <p>
         * This event is fired at the end of the frame after the scene is rendered.
         * </p>
         *
         * @type {Event}
         * @default new Event()
         *
         * @example
         * city.allTilesLoaded.addEventListener(function() {
         *     console.log('All tiles are loaded');
         * });
         *
         * @see Cesium3DTileset#tilesLoaded
         */
        this.allTilesLoaded = new Event();

        /**
         * The event fired to indicate that a tile's content was unloaded from the cache.
         * <p>
         * The unloaded {@link Cesium3DTile} is passed to the event listener.
         * </p>
         * <p>
         * This event is fired immediately before the tile's content is unloaded while the frame is being
         * rendered so that the event listener has access to the tile's content.  Do not create
         * or modify Cesium entities or primitives during the event listener.
         * </p>
         *
         * @type {Event}
         * @default new Event()
         *
         * @example
         * tileset.tileUnload.addEventListener(function(tile) {
         *     console.log('A tile was unloaded from the cache.');
         * });
         *
         * @see Cesium3DTileset#maximumMemoryUsage
         * @see Cesium3DTileset#trimLoadedTiles
         */
        this.tileUnload = new Event();

        /**
         * This event fires once for each visible tile in a frame.  This can be used to manually
         * style a tileset.
         * <p>
         * The visible {@link Cesium3DTile} is passed to the event listener.
         * </p>
         * <p>
         * This event is fired during the tileset traversal while the frame is being rendered
         * so that updates to the tile take effect in the same frame.  Do not create or modify
         * Cesium entities or primitives during the event listener.
         * </p>
         *
         * @type {Event}
         * @default new Event()
         *
         * @example
         * tileset.tileVisible.addEventListener(function(tile) {
         *     if (tile.content instanceof Cesium.Batched3DModel3DTileContent) {
         *         console.log('A Batched 3D Model tile is visible.');
         *     }
         * });
         */
        this.tileVisible = new Event();

        this._readyPromise = when.defer();

        var that = this;

        // We don't know the distance of the tileset until tileset.json is loaded, so use the default distance for now
        RequestScheduler.request(tilesetUrl, loadJson, undefined, RequestType.TILES3D).then(function(tilesetJson) {
            if (that.isDestroyed()) {
                return when.reject('tileset is destroyed');
            }
            that._root = that.loadTileset(tilesetUrl, tilesetJson);

            var gltfUpAxis = defined(tilesetJson.asset.gltfUpAxis) ? Axis.fromName(tilesetJson.asset.gltfUpAxis) : Axis.Y;
            that._asset = tilesetJson.asset;
            that._properties = tilesetJson.properties;
            that._geometricError = tilesetJson.geometricError;
            that._gltfUpAxis = gltfUpAxis;
            that._readyPromise.resolve(that);
        }).otherwise(function(error) {
            that._readyPromise.reject(error);
        });

        /**
         * Determines if level-of-detail skipping optimization should be used.
         *
         * @type {Boolean}
         * @default true
         */
        this.skipLODs = defaultValue(options.skipLODs, true);

        this.skipScreenSpaceErrorFactor = defaultValue(options.skipScreenSpaceErrorFactor, 10);

        this._skipLevels = defaultValue(options.skipLevels, 1);

        /**
         * When true, only tiles that meet the maximum screen space error will ever be downloaded.
         * Skipping factors are ignored and just the desired tiles are loaded.
         *
         * Only used when tileset.skipLODs === true.
         *
         * @type {Boolean}
         * @default false
         */
        this.immediatelyLoadDesiredLOD = defaultValue(options.immediatelyLoadDesiredLOD, false);

        /**
         * Determines whether sibling tiles should be loaded when skipping levels-of-detail.
         * When true, the siblings of any visible and downloaded tile are downloaded as well.
         * This may be useful for ensuring that tiles are already available when the viewer turns left/right.
         *
         * Only used when tileset.skipLODs === true.
         *
         * @type {Boolean}
         * @default false
         */
        this.loadSiblings = defaultValue(options.loadSiblings, false);

        this._requestHeaps = {};
        this._hasMixedContent = false;

        this._baseTraversal = new Cesium3DTilesetTraversal.BaseTraversal();
        this._skipTraversal = new Cesium3DTilesetTraversal.SkipTraversal({
            selectionHeuristic: selectionHeuristic
        });

        this._backfaceCommands = new ManagedArray();
    }

    function Cesium3DTilesetStatistics() {
        this.selected = 0;
        this.visited = 0;
        this.numberOfCommands = 0;
        this.numberOfAttemptedRequests = 0;
        this.numberOfPendingRequests = 0;
        this.numberProcessing = 0;
        this.numberContentReady = 0;
        this.numberTotal = 0;
        this.numberOfFeaturesSelected = 0;
        this.numberOfFeaturesLoaded = 0;
        this.numberOfPointsSelected = 0;
        this.numberOfPointsLoaded = 0;
        this.numberOfTrianglesSelected = 0;
        this.numberOfTilesStyled = 0;
        this.numberOfFeaturesStyled = 0;
        this.numberOfTilesCulledWithChildrenUnion = 0;
        this.vertexMemorySizeInBytes = 0;
        this.textureMemorySizeInBytes = 0;
        this.batchTableMemorySizeInBytes = 0;
    }

    defineProperties(Cesium3DTileset.prototype, {
        /**
         * Gets the tileset's asset object property, which contains metadata about the tileset.
         * <p>
         * See the {@link https://github.com/AnalyticalGraphicsInc/3d-tiles/blob/master/schema/asset.schema.json|asset schema}
         * in the 3D Tiles spec for the full set of properties.
         * </p>
         *
         * @memberof Cesium3DTileset.prototype
         *
         * @type {Object}
         * @readonly
         *
         * @exception {DeveloperError} The tileset is not loaded.  Use Cesium3DTileset.readyPromise or wait for Cesium3DTileset.ready to be true.
         *
         * @example
         * console.log('3D Tiles version: ' + tileset.asset.version);
         */
        asset : {
            get : function() {
                //>>includeStart('debug', pragmas.debug);
                if (!this.ready) {
                    throw new DeveloperError('The tileset is not loaded.  Use Cesium3DTileset.readyPromise or wait for Cesium3DTileset.ready to be true.');
                }
                //>>includeEnd('debug');

                return this._asset;
            }
        },

        /**
         * Gets the tileset's properties dictionary object, which contains metadata about per-feature properties.
         * <p>
         * See the {@link https://github.com/AnalyticalGraphicsInc/3d-tiles/blob/master/schema/properties.schema.json|properties schema}
         * in the 3D Tiles spec for the full set of properties.
         * </p>
         *
         * @memberof Cesium3DTileset.prototype
         *
         * @type {Object}
         * @readonly
         *
         * @exception {DeveloperError} The tileset is not loaded.  Use Cesium3DTileset.readyPromise or wait for Cesium3DTileset.ready to be true.
         *
         * @example
         * console.log('Maximum building height: ' + tileset.properties.height.maximum);
         * console.log('Minimum building height: ' + tileset.properties.height.minimum);
         *
         * @see {Cesium3DTileFeature#getProperty}
         * @see {Cesium3DTileFeature#setProperty}
         */
        properties : {
            get : function() {
                //>>includeStart('debug', pragmas.debug);
                if (!this.ready) {
                    throw new DeveloperError('The tileset is not loaded.  Use Cesium3DTileset.readyPromise or wait for Cesium3DTileset.ready to be true.');
                }
                //>>includeEnd('debug');

                return this._properties;
            }
        },

        /**
         * When <code>true</code>, the tileset's root tile is loaded and the tileset is ready to render.
         * This is set to <code>true</code> right before {@link Cesium3DTileset#readyPromise} is resolved.
         *
         * @memberof Cesium3DTileset.prototype
         *
         * @type {Boolean}
         * @readonly
         *
         * @default false
         */
        ready : {
            get : function() {
                return defined(this._root);
            }
        },

        /**
         * Gets the promise that will be resolved when the tileset's root tile is loaded and the tileset is ready to render.
         * <p>
         * This promise is resolved at the end of the frame before the first frame the tileset is rendered in.
         * </p>
         *
         * @memberof Cesium3DTileset.prototype
         *
         * @type {Promise.<Cesium3DTileset>}
         * @readonly
         *
         * @example
         * Cesium.when(tileset.readyPromise).then(function(tileset) {
         *     // tile.properties is not defined until readyPromise resolves.
         *     var properties = tileset.properties;
         *     if (Cesium.defined(properties)) {
         *         for (var name in properties) {
         *             console.log(properties[name]);
         *         }
         *     }
         * });
         */
        readyPromise : {
            get : function() {
                return this._readyPromise.promise;
            }
        },

        /**
         * When <code>true</code>, all tiles that meet the screen space error this frame are loaded. The tileset is
         * completely loaded for this view.
         *
         * @memberof Cesium3DTileset.prototype
         *
         * @type {Boolean}
         * @readonly
         *
         * @default false
         *
         * @see Cesium3DTileset#allTilesLoaded
         */
        tilesLoaded : {
            get : function() {
                return this._tilesLoaded;
            }
        },

        /**
         * The url to a tileset.json file or to a directory containing a tileset.json file.
         *
         * @memberof Cesium3DTileset.prototype
         *
         * @type {String}
         * @readonly
         */
        url : {
            get : function() {
                return this._url;
            }
        },

        /**
         * The base path that non-absolute paths in tileset.json are relative to.
         *
         * @memberof Cesium3DTileset.prototype
         *
         * @type {String}
         * @readonly
         */
        baseUrl : {
            get : function() {
                return this._baseUrl;
            }
        },

        /**
         * The style, defined using the
         * {@link https://github.com/AnalyticalGraphicsInc/3d-tiles/tree/master/Styling|3D Tiles Styling language},
         * applied to each feature in the tileset.
         * <p>
         * Assign <code>undefined</code> to remove the style, which will restore the visual
         * appearance of the tileset to its default when no style was applied.
         * </p>
         * <p>
         * The style is applied to a tile before the {@link Cesium3DTileset#tileVisible}
         * event is raised, so code in <code>tileVisible</code> can manually set a feature's
         * properties using {@link Cesium3DTileContent#getFeature}.  When
         * a new style is assigned any manually set properties are overwritten.
         * </p>
         *
         * @memberof Cesium3DTileset.prototype
         *
         * @type {Cesium3DTileStyle}
         *
         * @default undefined
         *
         * @example
         * tileset.style = new Cesium.Cesium3DTileStyle({
         *    color : {
         *        conditions : [
         *            ['${Height} >= 100', 'color("purple", 0.5)'],
         *            ['${Height} >= 50', 'color("red")'],
         *            ['true', 'color("blue")']
         *        ]
         *    },
         *    show : '${Height} > 0',
         *    meta : {
         *        description : '"Building id ${id} has height ${Height}."'
         *    }
         * });
         *
         * @see {@link https://github.com/AnalyticalGraphicsInc/3d-tiles/tree/master/Styling|3D Tiles Styling language}
         */
        style : {
            get : function() {
                return this._styleEngine.style;
            },
            set : function(value) {
                this._styleEngine.style = value;
            }
        },

        /**
         * The maximum screen-space error used to drive level-of-detail refinement.  Higher
         * values will provide better performance but lower visual quality.
         *
         * @memberof Cesium3DTileset.prototype
         *
         * @type {Number}
         * @default 16
         *
         * @exception {DeveloperError} <code>maximumScreenSpaceError</code> must be greater than or equal to zero.
         */
        maximumScreenSpaceError : {
            get : function() {
                return this._maximumScreenSpaceError;
            },
            set : function(value) {
                //>>includeStart('debug', pragmas.debug);
                if (value < 0) {
                    throw new DeveloperError('maximumScreenSpaceError must be greater than or equal to zero');
                }
                //>>includeEnd('debug');

                this._maximumScreenSpaceError = value;
            }
        },

        /**
         * The maximum amount of memory in MB that can be used by the tileset.
         * Tiles not in view are unloaded to enforce this.
         * <p>
         * If decreasing this value results in unloading tiles, the tiles are unloaded the next frame.
         * </p>
         * <p>
         * If tiles sized more than <code>maximumMemoryUsage</code> are needed
         * to meet the desired screen-space error, determined by {@link Cesium3DTileset#maximumScreenSpaceError},
         * for the current view, then the memory usage of the tiles loaded will exceed
         * <code>maximumMemoryUsage</code>.  For example, if the maximum is 256 MB, but
         * 300 MB of tiles are needed to meet the screen-space error, then 300 MB of tiles may be loaded.  When
         * these tiles go out of view, they will be unloaded.
         * </p>
         *
         * @memberof Cesium3DTileset.prototype
         *
         * @type {Number}
         * @default 512
         *
         * @exception {DeveloperError} <code>maximumMemoryUsage</code> must be greater than or equal to zero.
         * @see Cesium3DTileset#totalMemoryUsageInBytes
         */
        maximumMemoryUsage : {
            get : function() {
                return this._maximumMemoryUsage;
            },
            set : function(value) {
                //>>includeStart('debug', pragmas.debug);
                Check.typeOf.number.greaterThanOrEquals('value', value, 0);
                //>>includeEnd('debug');

                this._maximumMemoryUsage = value;
            }
        },

        /**
         * The tileset's bounding volume.
         *
         * @memberof Cesium3DTileset.prototype
         *
         * @type {TileBoundingVolume}
         * @readonly
         *
         * @exception {DeveloperError} The tileset is not loaded.  Use Cesium3DTileset.readyPromise or wait for Cesium3DTileset.ready to be true.
         */
        boundingVolume : {
            get : function() {
                //>>includeStart('debug', pragmas.debug);
                if (!this.ready) {
                    throw new DeveloperError('The tileset is not loaded.  Use Cesium3DTileset.readyPromise or wait for Cesium3DTileset.ready to be true.');
                }
                //>>includeEnd('debug');

                return this._root._boundingVolume;
            }
        },

        /**
         * The tileset's bounding sphere.
         *
         * @memberof Cesium3DTileset.prototype
         *
         * @type {BoundingSphere}
         * @readonly
         *
         * @exception {DeveloperError} The tileset is not loaded.  Use Cesium3DTileset.readyPromise or wait for Cesium3DTileset.ready to be true.
         */
        boundingSphere : {
            get : function() {
                //>>includeStart('debug', pragmas.debug);
                if (!this.ready) {
                    throw new DeveloperError('The tileset is not loaded.  Use Cesium3DTileset.readyPromise or wait for Cesium3DTileset.ready to be true.');
                }
                //>>includeEnd('debug');

                return this._root.boundingSphere;
            }
        },

        /**
         * A 4x4 transformation matrix that transforms the tileset's root tile.
         *
         * @type {Matrix4}
         * @default Matrix4.IDENTITY
         */
        modelMatrix : {
            get : function() {
                return this._modelMatrix;
            },
            set : function(value) {
                this._modelMatrix = Matrix4.clone(value, this._modelMatrix);
                if (defined(this._root)) {
                    // Update the root transform right away instead of waiting for the next update loop.
                    // Useful, for example, when setting the modelMatrix and then having the camera view the tileset.
                    this._root.updateTransform(this._modelMatrix);
                }
            }
        },

        /**
         * Returns the time, in seconds, since the tileset was loaded and first updated.
         *
         * @type {Number}
         */
        timeSinceLoad : {
            get : function() {
                return this._timeSinceLoad;
            }
        },

        /**
         * @private
         */
        styleEngine : {
            get : function() {
                return this._styleEngine;
            }
        },

        /**
         * @private
         */
        statistics : {
            get : function() {
                return this._statistics;
            }
        },

        /**
         * Multiplier defining the minumum screen space error to skip.
         * For example, if a tile has screen space error of 100, no tiles will be loaded unless they
         * are leaves or have a screen space error <= 100 / skipSSEFactor.
         *
         * Only used when tileset.skipLODs === true.
         *
         * @type {Number}
         * @default 10
         */
        skipScreenSpaceErrorFactor : {
            get : function() {
                return this._skipScreenSpaceErrorFactor;
            },

            set : function(value) {
                this._skipScreenSpaceErrorFactor = value;
            }
        },

         /**
         * Constant defining the minumum number of levels skip. When it is 0, no levels are skipped.
         * For example, if a tile is level 1, no tiles will be loaded unless they
         * are at level greater than 2.
         *
         * Only used when tileset.skipLODs === true.
         *
         * @type {Number}
         * @default 1
         */
        skipLevels : {
            get : function() {
                return this._skipLevels;
            },

            set : function(value) {
                this._skipLevels = value;
            }
        },

        /**
         * Returns the total amount of memory used in bytes by the tileset.
         * This is calculated as the sum of the vertex and index buffer, texture memory and batch table size
         * of the loaded tiles in the tileset.
         *
         * @type {Number}
         * @see Cesium3DTileset#maximumMemoryUsage
         */
        totalMemoryUsageInBytes : {
            get : function() {
                var stats = this._statistics;
                return stats.textureMemorySizeInBytes + stats.vertexMemorySizeInBytes + stats.batchTableMemorySizeInBytes;
            }
        }
    });

    /**
     * Marks the tileset's {@link Cesium3DTileset#style} as dirty, which forces all
     * features to re-evaluate the style in the next frame each is visible.  Call
     * this when a style changes.
     */
    Cesium3DTileset.prototype.makeStyleDirty = function() {
        this._styleEngine.makeDirty();
    };

    /**
     * Loads the main tileset.json or a tileset.json referenced from a tile.
     *
     * @private
     */
    Cesium3DTileset.prototype.loadTileset = function(tilesetUrl, tilesetJson, parentTile) {
        if (!defined(tilesetJson.asset) || (tilesetJson.asset.version !== '0.0')) {
            throw new DeveloperError('The tileset must be 3D Tiles version 0.0.  See https://github.com/AnalyticalGraphicsInc/3d-tiles#spec-status');
        }

        var stats = this._statistics;

        // Append the version to the baseUrl
        var hasVersionQuery = /[?&]v=/.test(tilesetUrl);
        if (!hasVersionQuery) {
            var versionQuery = '?v=' + defaultValue(tilesetJson.asset.tilesetVersion, '0.0');
            this._baseUrl = joinUrls(this._baseUrl, versionQuery);
            tilesetUrl = joinUrls(tilesetUrl, versionQuery, false);
        }

        // A tileset.json referenced from a tile may exist in a different directory than the root tileset.
        // Get the baseUrl relative to the external tileset.
        var baseUrl = getBaseUri(tilesetUrl, true);
        var rootTile = new Cesium3DTile(this, baseUrl, tilesetJson.root, parentTile);

        // If there is a parentTile, add the root of the currently loading tileset
        // to parentTile's children, and update its _depth.
        if (defined(parentTile)) {
            parentTile.children.push(rootTile);
            rootTile._depth = parentTile._depth + 1;
        }

        ++stats.numberTotal;

        var stack = [];
        stack.push({
            header : tilesetJson.root,
            cesium3DTile : rootTile
        });

        while (stack.length > 0) {
            var tile = stack.pop();
            var tile3D = tile.cesium3DTile;
            var children = tile.header.children;
            if (defined(children)) {
                var length = children.length;
                for (var k = 0; k < length; ++k) {
                    var childHeader = children[k];
                    var childTile = new Cesium3DTile(this, baseUrl, childHeader, tile3D);
                    tile3D.children.push(childTile);
                    childTile._depth = tile3D._depth + 1;
                    ++stats.numberTotal;
                    stack.push({
                        header : childHeader,
                        cesium3DTile : childTile
                    });
                }
            }
            Cesium3DTileOptimizations.checkChildrenWithinParent(tile3D, true);

            // Create a load heap, one for each unique server. We can only make limited requests to a given
            // server so it is unnecessary to keep a queue of all tiles needed to be loaded.
            // Instead of creating a list of all tiles to load and then sorting it entirely to find the best ones,
            // we keep just a heap so we have the best `maximumRequestsPerServer` to load. The order of these does
            // not matter much as we will try to load them all.
            // The heap approach is a O(n log k) to find the best tiles for loading.
            var requestServer = tile3D.requestServer;
            if (defined(requestServer)) {
                if (!defined(this._requestHeaps[requestServer])) {
                    var heap = new Heap(sortForLoad);
                    this._requestHeaps[requestServer] = heap;
                    heap.maximumSize = RequestScheduler.maximumRequestsPerServer;
                    heap.reserve(heap.maximumSize);
                }
                tile3D._requestHeap = this._requestHeaps[requestServer];
            }
        }

        return rootTile;
    };

    var scratchPositionNormal = new Cartesian3();
    var scratchCartographic = new Cartographic();
    var scratchMatrix = new Matrix4();
    var scratchCenter = new Cartesian3();
    var scratchPosition = new Cartesian3();
    var scratchDirection = new Cartesian3();

    function updateDynamicScreenSpaceError(tileset, frameState) {
        var up;
        var direction;
        var height;
        var minimumHeight;
        var maximumHeight;

        var camera = frameState.camera;
        var root = tileset._root;
        var tileBoundingVolume = root.contentBoundingVolume;

        if (tileBoundingVolume instanceof TileBoundingRegion) {
            up = Cartesian3.normalize(camera.positionWC, scratchPositionNormal);
            direction = camera.directionWC;
            height = camera.positionCartographic.height;
            minimumHeight = tileBoundingVolume.minimumHeight;
            maximumHeight = tileBoundingVolume.maximumHeight;
        } else {
            // Transform camera position and direction into the local coordinate system of the tileset
            var transformLocal = Matrix4.inverseTransformation(root.computedTransform, scratchMatrix);
            var ellipsoid = frameState.mapProjection.ellipsoid;
            var boundingVolume = tileBoundingVolume.boundingVolume;
            var centerLocal = Matrix4.multiplyByPoint(transformLocal, boundingVolume.center, scratchCenter);
            if (Cartesian3.magnitude(centerLocal) > ellipsoid.minimumRadius) {
                // The tileset is defined in WGS84. Approximate the minimum and maximum height.
                var centerCartographic = Cartographic.fromCartesian(centerLocal, ellipsoid, scratchCartographic);
                up = Cartesian3.normalize(camera.positionWC, scratchPositionNormal);
                direction = camera.directionWC;
                height = camera.positionCartographic.height;
                minimumHeight = 0.0;
                maximumHeight = centerCartographic.height * 2.0;
            } else {
                // The tileset is defined in local coordinates (z-up)
                var positionLocal = Matrix4.multiplyByPoint(transformLocal, camera.positionWC, scratchPosition);
                up = Cartesian3.UNIT_Z;
                direction = Matrix4.multiplyByPointAsVector(transformLocal, camera.directionWC, scratchDirection);
                direction = Cartesian3.normalize(direction, direction);
                height = positionLocal.z;
                if (tileBoundingVolume instanceof TileOrientedBoundingBox) {
                    // Assuming z-up, the last component stores the half-height of the box
                    var boxHeight = root._header.boundingVolume.box[11];
                    minimumHeight = centerLocal.z - boxHeight;
                    maximumHeight = centerLocal.z + boxHeight;
                } else if (tileBoundingVolume instanceof TileBoundingSphere) {
                    var radius = boundingVolume.radius;
                    minimumHeight = centerLocal.z - radius;
                    maximumHeight = centerLocal.z + radius;
                }
            }
        }

        // The range where the density starts to lessen. Start at the quarter height of the tileset.
        var heightFalloff = tileset.dynamicScreenSpaceErrorHeightFalloff;
        var heightClose = minimumHeight + (maximumHeight - minimumHeight) * heightFalloff;
        var heightFar = maximumHeight;

        var t = CesiumMath.clamp((height - heightClose) / (heightFar - heightClose), 0.0, 1.0);

        // Increase density as the camera tilts towards the horizon
        var dot = Math.abs(Cartesian3.dot(direction, up));
        var horizonFactor = 1.0 - dot;

        // Weaken the horizon factor as the camera height increases, implying the camera is further away from the tileset.
        // The goal is to increase density for the "street view", not when viewing the tileset from a distance.
        horizonFactor = horizonFactor * (1.0 - t);

        var density = tileset.dynamicScreenSpaceErrorDensity;
        density *= horizonFactor;

        tileset._dynamicScreenSpaceErrorComputedDensity = density;
    }

    function sortForLoad(a, b) {
        var distanceDifference = a.distanceToCamera - b.distanceToCamera;
        if (a.refine === Cesium3DTileRefine.ADD || b.refine === Cesium3DTileRefine.ADD) {
            return distanceDifference;
        }

        var screenSpaceErrorDifference = b._screenSpaceError - a._screenSpaceError;
        return screenSpaceErrorDifference === 0 ? distanceDifference : screenSpaceErrorDifference;
    }

    ///////////////////////////////////////////////////////////////////////////

    function requestContent(tileset, tile, outOfCore) {
        if (!outOfCore) {
            return;
        }

        if (tile.hasEmptyContent) {
            return;
        }

        var stats = tileset._statistics;

        var requested = tile.requestContent();

        if (!requested) {
            ++stats.numberOfAttemptedRequests;
            return;
        }

        ++stats.numberOfPendingRequests;

        var removeFunction = removeFromProcessingQueue(tileset, tile);
        tile.contentReadyToProcessPromise.then(addToProcessingQueue(tileset, tile));
        tile.contentReadyPromise.then(removeFunction).otherwise(removeFunction);
    }

    function requestTiles(tileset, requestHeaps, outOfCore) {
        for (var name in requestHeaps) {
            if (requestHeaps.hasOwnProperty(name)) {
                var heap = requestHeaps[name];
                var tile;
                while (defined(tile = heap.pop())) {
                    requestContent(tileset, tile, outOfCore);
                }
            }
        }
    }

    function selectionHeuristic(tileset, ancestor, tile) {
        var skipLevels = tileset.skipLODs ? tileset._skipLevels : 0;
        var skipScreenSpaceErrorFactor = tileset.skipLODs ? tileset.skipScreenSpaceErrorFactor : 0.1;

        return (ancestor !== tile && !tile.hasEmptyContent && !tileset.immediatelyLoadDesiredLOD) &&
               (tile._screenSpaceError < ancestor._screenSpaceError / skipScreenSpaceErrorFactor) &&
               (tile._depth > ancestor._depth + skipLevels);
    }

    ///////////////////////////////////////////////////////////////////////////

    function addToProcessingQueue(tileset, tile) {
        return function() {
            tileset._processingQueue.push(tile);

            --tileset._statistics.numberOfPendingRequests;
            ++tileset._statistics.numberProcessing;
        };
    }

    function removeFromProcessingQueue(tileset, tile) {
        return function() {
            var index = tileset._processingQueue.indexOf(tile);
            if (index >= 0) {
                // Remove from processing queue
                tileset._processingQueue.splice(index, 1);
                --tileset._statistics.numberProcessing;
                if (tile.hasRenderableContent) {
                    // RESEARCH_IDEA: ability to unload tiles (without content) for an
                    // external tileset when all the tiles are unloaded.
                    ++tileset._statistics.numberContentReady;
                    incrementPointAndFeatureLoadCounts(tileset, tile.content);
                    tile.replacementNode = tileset._replacementList.add(tile);
                }
            } else {
                // Not in processing queue
                // For example, when a url request fails and the ready promise is rejected
                --tileset._statistics.numberOfPendingRequests;
            }
        };
    }

    function processTiles(tileset, frameState) {
        var tiles = tileset._processingQueue;
        var length = tiles.length;

        // Process tiles in the PROCESSING state so they will eventually move to the READY state.
        // Traverse backwards in case a tile is removed as a result of calling process()
        for (var i = length - 1; i >= 0; --i) {
            tiles[i].process(tileset, frameState);
        }
    }

    ///////////////////////////////////////////////////////////////////////////

    function clearStats(tileset) {
        var stats = tileset._statistics;
        stats.visited = 0;
        stats.numberOfCommands = 0;
        stats.numberOfAttemptedRequests = 0;
        stats.numberOfTilesStyled = 0;
        stats.numberOfFeaturesStyled = 0;
        stats.numberOfTilesCulledWithChildrenUnion = 0;
        stats.numberOfFeaturesSelected = 0;
        stats.numberOfPointsSelected = 0;
        stats.numberOfTrianglesSelected = 0;
    }

    function updateLastStats(tileset, isPick) {
        var stats = tileset._statistics;
        var last = isPick ? stats.lastPick : stats.lastColor;

        last.visited = stats.visited;
        last.numberOfCommands = stats.numberOfCommands;
        last.selected = tileset._selectedTiles.length;
        last.numberOfAttemptedRequests = stats.numberOfAttemptedRequests;
        last.numberOfPendingRequests = stats.numberOfPendingRequests;
        last.numberProcessing = stats.numberProcessing;
        last.numberContentReady = stats.numberContentReady;
        last.numberTotal = stats.numberTotal;
        last.numberOfFeaturesSelected = stats.numberOfFeaturesSelected;
        last.numberOfFeaturesLoaded = stats.numberOfFeaturesLoaded;
        last.numberOfPointsSelected = stats.numberOfPointsSelected;
        last.numberOfPointsLoaded = stats.numberOfPointsLoaded;
        last.numberOfTrianglesSelected = stats.numberOfTrianglesSelected;
        last.numberOfTilesStyled = stats.numberOfTilesStyled;
        last.numberOfFeaturesStyled = stats.numberOfFeaturesStyled;
        last.numberOfTilesCulledWithChildrenUnion = stats.numberOfTilesCulledWithChildrenUnion;
        last.vertexMemorySizeInBytes = stats.vertexMemorySizeInBytes;
        last.textureMemorySizeInBytes = stats.textureMemorySizeInBytes;
        last.batchTableMemorySizeInBytes = stats.batchTableMemorySizeInBytes;
    }

    function updatePointAndFeatureCounts(tileset, content, decrement, load) {
        var stats = tileset._statistics;
        var contents = content.innerContents;
        var pointsLength = content.pointsLength;
        var trianglesLength = content.trianglesLength;
        var featuresLength = content.featuresLength;
        var vertexMemorySizeInBytes = content.vertexMemorySizeInBytes;
        var textureMemorySizeInBytes = content.textureMemorySizeInBytes;
        var batchTableMemorySizeInBytes = content.batchTableMemorySizeInBytes;

        if (load) {
            stats.numberOfFeaturesLoaded += decrement ? -featuresLength : featuresLength;
            stats.numberOfPointsLoaded += decrement ? -pointsLength : pointsLength;
            stats.vertexMemorySizeInBytes += decrement ? -vertexMemorySizeInBytes : vertexMemorySizeInBytes;
            stats.textureMemorySizeInBytes += decrement ? -textureMemorySizeInBytes : textureMemorySizeInBytes;
            stats.batchTableMemorySizeInBytes += decrement ? -batchTableMemorySizeInBytes : batchTableMemorySizeInBytes;
        } else {
            stats.numberOfFeaturesSelected += decrement ? -featuresLength : featuresLength;
            stats.numberOfPointsSelected += decrement ? -pointsLength : pointsLength;
            stats.numberOfTrianglesSelected += decrement ? -trianglesLength : trianglesLength;
        }

        if (defined(contents)) {
            var length = contents.length;
            for (var i = 0; i < length; ++i) {
                updatePointAndFeatureCounts(tileset, contents[i], decrement, load);
            }
        }
    }

    function incrementPointAndFeatureSelectionCounts(tileset, content) {
        updatePointAndFeatureCounts(tileset, content, false, false);
    }

    function incrementPointAndFeatureLoadCounts(tileset, content) {
        updatePointAndFeatureCounts(tileset, content, false, true);
    }

    function decrementPointAndFeatureLoadCounts(tileset, content) {
        updatePointAndFeatureCounts(tileset, content, true, true);
    }

    var scratchCartesian2 = new Cartesian3();

    function updateTileInfoLabels(tileset, frameState) {
        var selectedTiles = tileset._selectedTiles;
        var length = selectedTiles.length;
        tileset._tileInfoLabels.removeAll();
        for (var i = 0; i < length; ++i) {
            var tile = selectedTiles[i];
            var boundingVolume = tile._boundingVolume.boundingVolume;
            var halfAxes = boundingVolume.halfAxes;
            var radius = boundingVolume.radius;

            var position = Cartesian3.clone(boundingVolume.center, scratchCartesian2);
            if (defined(halfAxes)) {
                position.x += 0.75 * (halfAxes[0] + halfAxes[3] + halfAxes[6]);
                position.y += 0.75 * (halfAxes[1] + halfAxes[4] + halfAxes[7]);
                position.z += 0.75 * (halfAxes[2] + halfAxes[5] + halfAxes[8]);
            } else if (defined(radius)) {
                var normal = Cartesian3.normalize(boundingVolume.center, scratchCartesian2);
                normal = Cartesian3.multiplyByScalar(normal, 0.75 * radius, scratchCartesian2);
                position = Cartesian3.add(normal, boundingVolume.center, scratchCartesian2);
            }

            var labelString = '';
            var attributes = 0;

            if (tileset.debugShowGeometricError) {
                labelString += '\nGeometric error: ' + tile.geometricError;
                attributes++;
            }
            if (tileset.debugShowRenderingStatistics) {
                labelString += '\nCommands: ' + tile._commandsLength;
                attributes++;

                // Don't display number of points or triangles if 0.
                var numberOfPoints = tile.content.pointsLength;
                if (numberOfPoints > 0) {
                    labelString += '\nPoints: ' + tile.content.pointsLength;
                    attributes++;
                }
                var numberOfTriangles = tile.content.trianglesLength;
                if (numberOfTriangles > 0) {
                    labelString += '\nTriangles: ' + tile.content.trianglesLength;
                    attributes++;
                }

                labelString += '\nFeatures: ' + tile.content.featuresLength;
                attributes ++;
            }

            if (tileset.debugShowMemoryUsage) {
                labelString += '\nTexture Memory: ' + (tile.content.textureMemorySizeInBytes / 1048576.0).toFixed(3);
                labelString += '\nVertex Memory: ' + (tile.content.vertexMemorySizeInBytes / 1048576.0).toFixed(3);
                attributes += 2;
            }

            tileset._tileInfoLabels.add({
                text : labelString.substring(1),
                position : position,
                font : (19-attributes) + 'px sans-serif',
                showBackground : true,
                disableDepthTestDistance : Number.POSITIVE_INFINITY
            });
        }
        tileset._tileInfoLabels.update(frameState);
    }

    var stencilClearCommand = new ClearCommand({
        stencil : 0,
        pass : Pass.CESIUM_3D_TILE
    });

    function updateTiles(tileset, frameState) {
        tileset._styleEngine.applyStyle(tileset, frameState);

        var commandList = frameState.commandList;
        var numberOfInitialCommands = commandList.length;
        var selectedTiles = tileset._selectedTiles;
        var length = selectedTiles.length;
        var tileVisible = tileset.tileVisible;

        var tile, i;

        var bivariateVisibilityTest = tileset.skipLODs && tileset._hasMixedContent && frameState.context.stencilBuffer && length > 0;

        tileset._backfaceCommands.length = 0;

        if (bivariateVisibilityTest) {
            commandList.push(stencilClearCommand);
        }

        var lengthBeforeUpdate = commandList.length;
        for (i = 0; i < length; ++i) {
            tile = selectedTiles[i];
            // tiles may get unloaded and destroyed between selection and update
            if (tile.selected) {
                // Raise visible event before update in case the visible event
                // makes changes that update needs to apply to WebGL resources
                tileVisible.raiseEvent(tile);
                tile.update(tileset, frameState);
                incrementPointAndFeatureSelectionCounts(tileset, tile.content);
            }
        }
        var lengthAfterUpdate = commandList.length;

        tileset._backfaceCommands.trim();

        if (bivariateVisibilityTest) {
            /**
             * Consider 'effective leaf' tiles as selected tiles that have no selected descendants. They may have children,
             * but they are currently our effective leaves because they do not have selected descendants. These tiles
             * are those where with tile._finalResolution === true.
             * Let 'unresolved' tiles be those with tile._finalResolution === false.
             *
             * 1. Render just the backfaces of unresolved tiles in order to lay down z
             * 2. Render all frontfaces wherever tile._selectionDepth > stencilBuffer.
             *    Replace stencilBuffer with tile._selectionDepth, when passing the z test.
             *    Because children are always drawn before ancestors (@see {@link traverseAndSelect}),
             *    this effectively draws children first and does not draw ancestors if a descendant has already
             *    been drawn at that pixel.
             *    Step 1 prevents child tiles from appearing on top when they are truly behind ancestor content.
             *    If they are behind the backfaces of the ancestor, then they will not be drawn.
             *
             * NOTE: Step 2 sometimes causes visual artifacts when backfacing child content has some faces that
             * partially face the camera and are inside of the ancestor content. Because they are inside, they will
             * not be culled by the depth writes in Step 1, and because they partially face the camera, the stencil tests
             * will draw them on top of the ancestor content.
             *
             * NOTE: Because we always render backfaces of unresolved tiles, if the camera is looking at the backfaces
             * of an object, they will always be drawn while loading, even if backface culling is enabled.
             */

            var backfaceCommands = tileset._backfaceCommands.internalArray;
            var addedCommandsLength = (lengthAfterUpdate - lengthBeforeUpdate);
            var backfaceCommandsLength = backfaceCommands.length;

            commandList.length += backfaceCommands.length;

            // copy commands to the back of the commandList
            for (i = addedCommandsLength - 1; i >= 0; --i) {
                commandList[lengthBeforeUpdate + backfaceCommandsLength + i] = commandList[lengthBeforeUpdate + i];
            }

            // move backface commands to the front of the commandList
            for (i = 0; i < backfaceCommandsLength; ++i) {
                commandList[lengthBeforeUpdate + i] = backfaceCommands[i];
            }
        }

        // Number of commands added by each update above
        tileset._statistics.numberOfCommands = (commandList.length - numberOfInitialCommands);

        if (tileset.debugShowGeometricError || tileset.debugShowRenderingStatistics || tileset.debugShowMemoryUsage) {
            if (!defined(tileset._tileInfoLabels)) {
                tileset._tileInfoLabels = new LabelCollection();
            }
            updateTileInfoLabels(tileset, frameState);
        } else {
            tileset._tileInfoLabels = tileset._tileInfoLabels && tileset._tileInfoLabels.destroy();
        }
    }

    function unloadTiles(tileset, frameState) {
        var trimTiles = tileset._trimTiles;
        tileset._trimTiles = false;

        var stats = tileset._statistics;
        var replacementList = tileset._replacementList;
        var tileUnload = tileset.tileUnload;

        var totalMemoryUsageInBytes = tileset.totalMemoryUsageInBytes;
        var maximumMemoryUsageInBytes = tileset._maximumMemoryUsage * 1024 * 1024;

        // Traverse the list only to the sentinel since tiles/nodes to the
        // right of the sentinel were used this frame.
        //
        // The sub-list to the left of the sentinel is ordered from LRU to MRU.
        var sentinel = tileset._replacementSentinel;
        var node = replacementList.head;
        while ((node !== sentinel) && ((totalMemoryUsageInBytes > maximumMemoryUsageInBytes) || trimTiles)) {
            var tile = node.item;

            decrementPointAndFeatureLoadCounts(tileset, tile.content);
            tileUnload.raiseEvent(tile);
            tile.unloadContent();

            var currentNode = node;
            node = node.next;
            replacementList.remove(currentNode);

            --stats.numberContentReady;
            totalMemoryUsageInBytes = tileset.totalMemoryUsageInBytes;
        }
    }

    /**
     * Unloads all tiles that weren't selected the previous frame.  This can be used to
     * explicitly manage the tile cache and reduce the total number of tiles loaded below
     * {@link Cesium3DTileset#maximumMemoryUsage}.
     * <p>
     * Tile unloads occur at the next frame to keep all the WebGL delete calls
     * within the render loop.
     * </p>
     */
    Cesium3DTileset.prototype.trimLoadedTiles = function() {
        // Defer to next frame so WebGL delete calls happen inside the render loop
        this._trimTiles = true;
    };

    ///////////////////////////////////////////////////////////////////////////

    function raiseLoadProgressEvent(tileset, frameState) {
        var stats = tileset._statistics;
        var numberOfPendingRequests = stats.numberOfPendingRequests;
        var numberProcessing = stats.numberProcessing;
        var lastNumberOfPendingRequest = stats.lastColor.numberOfPendingRequests;
        var lastNumberProcessing = stats.lastColor.numberProcessing;

        var progressChanged = (numberOfPendingRequests !== lastNumberOfPendingRequest) || (numberProcessing !== lastNumberProcessing);

        if (progressChanged) {
            frameState.afterRender.push(function() {
                tileset.loadProgress.raiseEvent(numberOfPendingRequests, numberProcessing);
            });
        }

        tileset._tilesLoaded = (stats.numberOfPendingRequests === 0) && (stats.numberProcessing === 0) && (stats.numberOfAttemptedRequests === 0);

        if (progressChanged && tileset._tilesLoaded) {
            frameState.afterRender.push(function() {
                tileset.allTilesLoaded.raiseEvent();
            });
        }
    }

    ///////////////////////////////////////////////////////////////////////////

    /**
     * Called when {@link Viewer} or {@link CesiumWidget} render the scene to
     * get the draw commands needed to render this primitive.
     * <p>
     * Do not call this function directly.  This is documented just to
     * list the exceptions that may be propagated when the scene is rendered:
     * </p>
     *
     * @exception {DeveloperError} The tileset must be 3D Tiles version 0.0.  See https://github.com/AnalyticalGraphicsInc/3d-tiles#spec-status
     */
    Cesium3DTileset.prototype.update = function(frameState) {
        if (!this.show || !this.ready) {
            return;
        }

        if (!defined(this._loadTimestamp)) {
            this._loadTimestamp = JulianDate.clone(frameState.time);
        }

        this._timeSinceLoad = Math.max(JulianDate.secondsDifference(frameState.time, this._loadTimestamp), 0.0);

        // Do not do out-of-core operations (new content requests, cache removal,
        // process new tiles) during the pick pass.
        var passes = frameState.passes;
        var isPick = (passes.pick && !passes.render);
        var outOfCore = !isPick;

        clearStats(this);

        if (outOfCore) {
            processTiles(this, frameState);
        }

        if (this.dynamicScreenSpaceError) {
            updateDynamicScreenSpaceError(this, frameState);
        }

        Cesium3DTilesetTraversal.selectTiles(this, frameState, outOfCore);
        requestTiles(this, this._requestHeaps, outOfCore);
        updateTiles(this, frameState);

        if (outOfCore) {
            unloadTiles(this, frameState);
        }

        // Events are raised (added to the afterRender queue) here since promises
        // may resolve outside of the update loop that then raise events, e.g.,
        // model's readyPromise.
        raiseLoadProgressEvent(this, frameState);

        updateLastStats(this, isPick);
    };

    /**
     * Returns true if this object was destroyed; otherwise, false.
     * <br /><br />
     * If this object was destroyed, it should not be used; calling any function other than
     * <code>isDestroyed</code> will result in a {@link DeveloperError} exception.
     *
     * @returns {Boolean} <code>true</code> if this object was destroyed; otherwise, <code>false</code>.
     *
     * @see Cesium3DTileset#destroy
     */
    Cesium3DTileset.prototype.isDestroyed = function() {
        return false;
    };

    var scratchStack = [];

    /**
     * Destroys the WebGL resources held by this object.  Destroying an object allows for deterministic
     * release of WebGL resources, instead of relying on the garbage collector to destroy this object.
     * <br /><br />
     * Once an object is destroyed, it should not be used; calling any function other than
     * <code>isDestroyed</code> will result in a {@link DeveloperError} exception.  Therefore,
     * assign the return value (<code>undefined</code>) to the object as done in the example.
     *
     * @returns {undefined}
     *
     * @exception {DeveloperError} This object was destroyed, i.e., destroy() was called.
     *
     *
     * @example
     * tileset = tileset && tileset.destroy();
     *
     * @see Cesium3DTileset#isDestroyed
     */
    Cesium3DTileset.prototype.destroy = function() {
        // Destroy debug labels
        this._tileInfoLabels = this._tileInfoLabels && this._tileInfoLabels.destroy();

        // Traverse the tree and destroy all tiles
        if (defined(this._root)) {
            var stack = scratchStack;
            stack.push(this._root);

            while (stack.length > 0) {
                var tile = stack.pop();
                tile.destroy();

                var children = tile.children;
                var length = children.length;
                for (var i = 0; i < length; ++i) {
                    stack.push(children[i]);
                }
            }
        }

        this._root = undefined;
        return destroyObject(this);
    };

    return Cesium3DTileset;
});<|MERGE_RESOLUTION|>--- conflicted
+++ resolved
@@ -272,12 +272,9 @@
         this.show = defaultValue(options.show, true);
 
         this._maximumScreenSpaceError = defaultValue(options.maximumScreenSpaceError, 16);
-<<<<<<< HEAD
         this._baseScreenSpaceError = defaultValue(options.baseScreenSpaceError, 1024);
         this._maximumNumberOfLoadedTiles = defaultValue(options.maximumNumberOfLoadedTiles, 256);
-=======
         this._maximumMemoryUsage = defaultValue(options.maximumMemoryUsage, 512);
->>>>>>> 37e4690b
         this._styleEngine = new Cesium3DTileStyleEngine();
 
         /**
