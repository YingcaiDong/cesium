--- conflicted
+++ resolved
@@ -1,155 +1,155 @@
 define([
-        '../Core/BoundingSphere',
-        '../Core/Cartesian2',
-        '../Core/Cartesian3',
-        '../Core/Cartesian4',
-        '../Core/Cartographic',
-        '../Core/clone',
-        '../Core/Color',
-        '../Core/combine',
-        '../Core/defaultValue',
-        '../Core/defined',
-        '../Core/defineProperties',
-        '../Core/destroyObject',
-        '../Core/DeveloperError',
-        '../Core/DistanceDisplayCondition',
-        '../Core/FeatureDetection',
-        '../Core/getAbsoluteUri',
-        '../Core/getBaseUri',
-        '../Core/getMagic',
-        '../Core/getStringFromTypedArray',
-        '../Core/IndexDatatype',
-        '../Core/joinUrls',
-        '../Core/loadArrayBuffer',
-        '../Core/loadCRN',
-        '../Core/loadImage',
-        '../Core/loadImageFromTypedArray',
-        '../Core/loadKTX',
-        '../Core/loadText',
-        '../Core/Math',
-        '../Core/Matrix2',
-        '../Core/Matrix3',
-        '../Core/Matrix4',
-        '../Core/PixelFormat',
-        '../Core/PrimitiveType',
-        '../Core/Quaternion',
-        '../Core/Queue',
-        '../Core/RuntimeError',
-        '../Core/Transforms',
-        '../Core/WebGLConstants',
-        '../Renderer/Buffer',
-        '../Renderer/BufferUsage',
-        '../Renderer/DrawCommand',
-        '../Renderer/Pass',
-        '../Renderer/RenderState',
-        '../Renderer/Sampler',
-        '../Renderer/ShaderProgram',
-        '../Renderer/ShaderSource',
-        '../Renderer/Texture',
-        '../Renderer/TextureMinificationFilter',
-        '../Renderer/TextureWrap',
-        '../Renderer/VertexArray',
-        '../ThirdParty/GltfPipeline/addDefaults',
-        '../ThirdParty/GltfPipeline/addPipelineExtras',
-        '../ThirdParty/GltfPipeline/ForEach',
-        '../ThirdParty/GltfPipeline/numberOfComponentsForType',
-        '../ThirdParty/GltfPipeline/parseBinaryGltf',
-        '../ThirdParty/GltfPipeline/processModelMaterialsCommon',
-        '../ThirdParty/GltfPipeline/processPbrMetallicRoughness',
-        '../ThirdParty/GltfPipeline/removePipelineExtras',
-        '../ThirdParty/GltfPipeline/updateVersion',
-        '../ThirdParty/Uri',
-        '../ThirdParty/when',
-        './AttributeType',
-        './Axis',
-        './BlendingState',
-        './ColorBlendMode',
-        './getAttributeOrUniformBySemantic',
-        './HeightReference',
-        './JobType',
-        './ModelAnimationCache',
-        './ModelAnimationCollection',
-        './ModelMaterial',
-        './ModelMesh',
-        './ModelNode',
-        './SceneMode',
-        './ShadowMode'
-    ], function(
-        BoundingSphere,
-        Cartesian2,
-        Cartesian3,
-        Cartesian4,
-        Cartographic,
-        clone,
-        Color,
-        combine,
-        defaultValue,
-        defined,
-        defineProperties,
-        destroyObject,
-        DeveloperError,
-        DistanceDisplayCondition,
-        FeatureDetection,
-        getAbsoluteUri,
-        getBaseUri,
-        getMagic,
-        getStringFromTypedArray,
-        IndexDatatype,
-        joinUrls,
-        loadArrayBuffer,
-        loadCRN,
-        loadImage,
-        loadImageFromTypedArray,
-        loadKTX,
-        loadText,
-        CesiumMath,
-        Matrix2,
-        Matrix3,
-        Matrix4,
-        PixelFormat,
-        PrimitiveType,
-        Quaternion,
-        Queue,
-        RuntimeError,
-        Transforms,
-        WebGLConstants,
-        Buffer,
-        BufferUsage,
-        DrawCommand,
-        Pass,
-        RenderState,
-        Sampler,
-        ShaderProgram,
-        ShaderSource,
-        Texture,
-        TextureMinificationFilter,
-        TextureWrap,
-        VertexArray,
-        addDefaults,
-        addPipelineExtras,
-        ForEach,
-        numberOfComponentsForType,
-        parseBinaryGltf,
-        processModelMaterialsCommon,
-        processPbrMetallicRoughness,
-        removePipelineExtras,
-        updateVersion,
-        Uri,
-        when,
-        AttributeType,
-        Axis,
-        BlendingState,
-        ColorBlendMode,
-        getAttributeOrUniformBySemantic,
-        HeightReference,
-        JobType,
-        ModelAnimationCache,
-        ModelAnimationCollection,
-        ModelMaterial,
-        ModelMesh,
-        ModelNode,
-        SceneMode,
-        ShadowMode) {
+    '../Core/BoundingSphere',
+    '../Core/Cartesian2',
+    '../Core/Cartesian3',
+    '../Core/Cartesian4',
+    '../Core/Cartographic',
+    '../Core/clone',
+    '../Core/Color',
+    '../Core/combine',
+    '../Core/defaultValue',
+    '../Core/defined',
+    '../Core/defineProperties',
+    '../Core/destroyObject',
+    '../Core/DeveloperError',
+    '../Core/DistanceDisplayCondition',
+    '../Core/FeatureDetection',
+    '../Core/getAbsoluteUri',
+    '../Core/getBaseUri',
+    '../Core/getMagic',
+    '../Core/getStringFromTypedArray',
+    '../Core/IndexDatatype',
+    '../Core/joinUrls',
+    '../Core/loadArrayBuffer',
+    '../Core/loadCRN',
+    '../Core/loadImage',
+    '../Core/loadImageFromTypedArray',
+    '../Core/loadKTX',
+    '../Core/loadText',
+    '../Core/Math',
+    '../Core/Matrix2',
+    '../Core/Matrix3',
+    '../Core/Matrix4',
+    '../Core/PixelFormat',
+    '../Core/PrimitiveType',
+    '../Core/Quaternion',
+    '../Core/Queue',
+    '../Core/RuntimeError',
+    '../Core/Transforms',
+    '../Core/WebGLConstants',
+    '../Renderer/Buffer',
+    '../Renderer/BufferUsage',
+    '../Renderer/DrawCommand',
+    '../Renderer/Pass',
+    '../Renderer/RenderState',
+    '../Renderer/Sampler',
+    '../Renderer/ShaderProgram',
+    '../Renderer/ShaderSource',
+    '../Renderer/Texture',
+    '../Renderer/TextureMinificationFilter',
+    '../Renderer/TextureWrap',
+    '../Renderer/VertexArray',
+    '../ThirdParty/GltfPipeline/addDefaults',
+    '../ThirdParty/GltfPipeline/addPipelineExtras',
+    '../ThirdParty/GltfPipeline/ForEach',
+    '../ThirdParty/GltfPipeline/numberOfComponentsForType',
+    '../ThirdParty/GltfPipeline/parseBinaryGltf',
+    '../ThirdParty/GltfPipeline/processModelMaterialsCommon',
+    '../ThirdParty/GltfPipeline/processPbrMetallicRoughness',
+    '../ThirdParty/GltfPipeline/removePipelineExtras',
+    '../ThirdParty/GltfPipeline/updateVersion',
+    '../ThirdParty/Uri',
+    '../ThirdParty/when',
+    './AttributeType',
+    './Axis',
+    './BlendingState',
+    './ColorBlendMode',
+    './getAttributeOrUniformBySemantic',
+    './HeightReference',
+    './JobType',
+    './ModelAnimationCache',
+    './ModelAnimationCollection',
+    './ModelMaterial',
+    './ModelMesh',
+    './ModelNode',
+    './SceneMode',
+    './ShadowMode'
+], function(
+    BoundingSphere,
+    Cartesian2,
+    Cartesian3,
+    Cartesian4,
+    Cartographic,
+    clone,
+    Color,
+    combine,
+    defaultValue,
+    defined,
+    defineProperties,
+    destroyObject,
+    DeveloperError,
+    DistanceDisplayCondition,
+    FeatureDetection,
+    getAbsoluteUri,
+    getBaseUri,
+    getMagic,
+    getStringFromTypedArray,
+    IndexDatatype,
+    joinUrls,
+    loadArrayBuffer,
+    loadCRN,
+    loadImage,
+    loadImageFromTypedArray,
+    loadKTX,
+    loadText,
+    CesiumMath,
+    Matrix2,
+    Matrix3,
+    Matrix4,
+    PixelFormat,
+    PrimitiveType,
+    Quaternion,
+    Queue,
+    RuntimeError,
+    Transforms,
+    WebGLConstants,
+    Buffer,
+    BufferUsage,
+    DrawCommand,
+    Pass,
+    RenderState,
+    Sampler,
+    ShaderProgram,
+    ShaderSource,
+    Texture,
+    TextureMinificationFilter,
+    TextureWrap,
+    VertexArray,
+    addDefaults,
+    addPipelineExtras,
+    ForEach,
+    numberOfComponentsForType,
+    parseBinaryGltf,
+    processModelMaterialsCommon,
+    processPbrMetallicRoughness,
+    removePipelineExtras,
+    updateVersion,
+    Uri,
+    when,
+    AttributeType,
+    Axis,
+    BlendingState,
+    ColorBlendMode,
+    getAttributeOrUniformBySemantic,
+    HeightReference,
+    JobType,
+    ModelAnimationCache,
+    ModelAnimationCollection,
+    ModelMaterial,
+    ModelMesh,
+    ModelNode,
+    SceneMode,
+    ShadowMode) {
     'use strict';
 
     // Bail out if the browser doesn't support typed arrays, to prevent the setup function
@@ -675,7 +675,7 @@
             vertexArrays : {},
             programs : {},
             pickPrograms : {},
-            silhouettePrograms: {},
+            silhouettePrograms : {},
             textures : {},
             samplers : {},
             renderStates : {}
@@ -1485,7 +1485,7 @@
             } else if (defined(shader.extras._pipeline.source)) {
                 model._loadResources.shaders[id] = {
                     source : shader.extras._pipeline.source,
-                    bufferView: undefined
+                    bufferView : undefined
                 };
             } else {
                 ++model._loadResources.pendingShaderLoads;
@@ -1522,17 +1522,17 @@
     var crnRegex = /(^data:image\/crn)|(\.crn$)/i;
 
     function parseTextures(model, context) {
-<<<<<<< HEAD
         var gltf = model.gltf;
         var images = gltf.images;
+        var binary;
         var uri;
         ForEach.texture(gltf, function(texture, id) {
             var imageId = texture.source;
             var gltfImage = images[imageId];
             var extras = gltfImage.extras;
 
-            var bufferViewId = gltfImage.bufferView;
-            uri = gltfImage.uri;
+            binary = undefined;
+            uri = undefined;
 
             // First check for a compressed texture
             if (defined(extras) && defined(extras.compressedImage3DTiles)) {
@@ -1542,89 +1542,52 @@
                 var etc1 = extras.compressedImage3DTiles.etc1;
 
                 if (context.s3tc && defined(crunch)) {
-                    if (defined(crunch.bufferView)) {
-                        bufferViewId = crunch.bufferView;
+                    if (defined(crunch.extensions) && defined(crunch.extensions.KHR_binary_glTF)) {
+                        binary = crunch.extensions.KHR_binary_glTF;
                     } else {
                         uri = crunch.uri;
-=======
-        var images = model.gltf.images;
-        var textures = model.gltf.textures;
-        var binary;
-        var uri;
-        for (var id in textures) {
-            if (textures.hasOwnProperty(id)) {
-                var gltfImage = images[textures[id].source];
-                var extras = gltfImage.extras;
-
-                binary = undefined;
-                uri = undefined;
-
-                // First check for a compressed texture
-                if (defined(extras) && defined(extras.compressedImage3DTiles)) {
-                    var crunch = extras.compressedImage3DTiles.crunch;
-                    var s3tc = extras.compressedImage3DTiles.s3tc;
-                    var pvrtc = extras.compressedImage3DTiles.pvrtc1;
-                    var etc1 = extras.compressedImage3DTiles.etc1;
-
-                    if (context.s3tc && defined(crunch)) {
-                        if (defined(crunch.extensions)&& defined(crunch.extensions.KHR_binary_glTF)) {
-                            binary = crunch.extensions.KHR_binary_glTF;
-                        } else {
-                            uri = crunch.uri;
-                        }
-                    } else if (context.s3tc && defined(s3tc)) {
-                        if (defined(s3tc.extensions)&& defined(s3tc.extensions.KHR_binary_glTF)) {
-                            binary = s3tc.extensions.KHR_binary_glTF;
-                        } else {
-                            uri = s3tc.uri;
-                        }
-                    } else if (context.pvrtc && defined(pvrtc)) {
-                        if (defined(pvrtc.extensions)&& defined(pvrtc.extensions.KHR_binary_glTF)) {
-                            binary = pvrtc.extensions.KHR_binary_glTF;
-                        } else {
-                            uri = pvrtc.uri;
-                        }
-                    } else if (context.etc1 && defined(etc1)) {
-                        if (defined(etc1.extensions)&& defined(etc1.extensions.KHR_binary_glTF)) {
-                            binary = etc1.extensions.KHR_binary_glTF;
-                        } else {
-                            uri = etc1.uri;
-                        }
->>>>>>> 510bc06e
                     }
                 } else if (context.s3tc && defined(s3tc)) {
-                    if (defined(s3tc.bufferView)) {
-                        bufferViewId = s3tc.bufferView;
+                    if (defined(s3tc.extensions) && defined(s3tc.extensions.KHR_binary_glTF)) {
+                        binary = s3tc.extensions.KHR_binary_glTF;
                     } else {
                         uri = s3tc.uri;
                     }
                 } else if (context.pvrtc && defined(pvrtc)) {
-                    if (defined(pvrtc.bufferView)) {
-                        bufferViewId = pvrtc.bufferView;
+                    if (defined(pvrtc.extensions) && defined(pvrtc.extensions.KHR_binary_glTF)) {
+                        binary = pvrtc.extensions.KHR_binary_glTF;
                     } else {
                         uri = pvrtc.uri;
                     }
                 } else if (context.etc1 && defined(etc1)) {
-                    if (defined(etc1.bufferView)) {
-                        bufferViewId = etc1.bufferView;
+                    if (defined(etc1.extensions) && defined(etc1.extensions.KHR_binary_glTF)) {
+                        binary = etc1.extensions.KHR_binary_glTF;
                     } else {
                         uri = etc1.uri;
                     }
                 }
             }
 
+            // No compressed texture, so image references either uri (external or base64-encoded) or bufferView
+            if (!defined(binary) && !defined(uri)) {
+                if (defined(gltfImage.extensions) && defined(gltfImage.extensions.KHR_binary_glTF)) {
+                    binary = gltfImage.extensions.KHR_binary_glTF;
+                } else {
+                    uri = new Uri(gltfImage.uri);
+                }
+            }
+
             // Image references either uri (external or base64-encoded) or bufferView
-            if (defined(bufferViewId)) {
+            if (defined(binary)) {
                 model._loadResources.texturesToCreateFromBufferView.enqueue({
                     id : id,
                     image : undefined,
-                    bufferView : bufferViewId,
-                    mimeType : gltfImage.mimeType
+                    bufferView : binary.bufferView,
+                    mimeType : binary.mimeType
                 });
             } else {
                 ++model._loadResources.pendingTextureLoads;
-                uri = new Uri(uri);
-                var imagePath = joinUrls(model._baseUri, gltfImage.uri);
+                var imagePath = joinUrls(model._baseUri, uri);
 
                 var promise;
                 if (ktxRegex.test(imagePath)) {
@@ -1632,24 +1595,9 @@
                 } else if (crnRegex.test(imagePath)) {
                     promise = loadCRN(imagePath);
                 } else {
-<<<<<<< HEAD
                     promise = loadImage(imagePath);
-=======
-                    ++model._loadResources.pendingTextureLoads;
-                    var imagePath = joinUrls(model._baseUri, uri);
-
-                    var promise;
-                    if (ktxRegex.test(imagePath)) {
-                        promise = loadKTX(imagePath);
-                    } else if (crnRegex.test(imagePath)) {
-                        promise = loadCRN(imagePath);
-                    } else {
-                        promise = loadImage(imagePath);
-                    }
-                    promise.then(imageLoad(model, id)).otherwise(getFailedLoadFunction(model, 'image', imagePath));
->>>>>>> 510bc06e
-                }
-                promise.then(imageLoad(model, id, imageId)).otherwise(getFailedLoadFunction(model, 'image', imagePath));
+                }
+                promise.then(imageLoad(model, id)).otherwise(getFailedLoadFunction(model, 'image', imagePath));
             }
         });
     }
@@ -1666,7 +1614,7 @@
         return Matrix4.fromTranslationQuaternionRotationScale(
             Cartesian3.fromArray(node.translation, 0, nodeTranslationScratch),
             Quaternion.unpack(node.rotation, 0, nodeQuaternionScratch),
-            Cartesian3.fromArray(node.scale, 0 , nodeScaleScratch));
+            Cartesian3.fromArray(node.scale, 0, nodeScaleScratch));
     }
 
     function parseNodes(model) {
@@ -2332,10 +2280,10 @@
              (sampler.minificationFilter === TextureMinificationFilter.LINEAR_MIPMAP_NEAREST) ||
              (sampler.minificationFilter === TextureMinificationFilter.LINEAR_MIPMAP_LINEAR));
         var requiresNpot = mipmap ||
-            (sampler.wrapS === TextureWrap.REPEAT) ||
-            (sampler.wrapS === TextureWrap.MIRRORED_REPEAT) ||
-            (sampler.wrapT === TextureWrap.REPEAT) ||
-            (sampler.wrapT === TextureWrap.MIRRORED_REPEAT);
+                           (sampler.wrapS === TextureWrap.REPEAT) ||
+                           (sampler.wrapS === TextureWrap.MIRRORED_REPEAT) ||
+                           (sampler.wrapT === TextureWrap.REPEAT) ||
+                           (sampler.wrapT === TextureWrap.MIRRORED_REPEAT);
 
         var tx;
         var source = gltfTexture.image;
@@ -2425,7 +2373,7 @@
         var programAttributeLocations = program._attributeLocations;
 
         // Note: WebGL shader compiler may have optimized and removed some attributes from programVertexAttributes
-        for (location in programVertexAttributes){
+        for (location in programVertexAttributes) {
             if (programVertexAttributes.hasOwnProperty(location)) {
                 var attribute = attributes[location];
                 index = programVertexAttributes[location].index;
@@ -2575,8 +2523,7 @@
         }
         loadResources.createRuntimeAnimations = false;
 
-        model._runtime.animations = {
-        };
+        model._runtime.animations = {};
 
         var runtimeNodes = model._runtime.nodes;
         var animations = model.gltf.animations;
@@ -3815,7 +3762,7 @@
                     var commandsLength = commands.length;
                     if (commandsLength > 0) {
                         // Node has meshes, which has primitives.  Update their commands.
-                        for (var j = 0 ; j < commandsLength; ++j) {
+                        for (var j = 0; j < commandsLength; ++j) {
                             var primitiveCommand = commands[j];
                             var command = primitiveCommand.command;
                             Matrix4.clone(nodeMatrix, command.modelMatrix);
@@ -3935,7 +3882,7 @@
 
                 var nodeCommands = n.commands;
                 var nodeCommandsLength = nodeCommands.length;
-                for (var j = 0 ; j < nodeCommandsLength; ++j) {
+                for (var j = 0; j < nodeCommandsLength; ++j) {
                     nodeCommands[j].show = show;
                 }
                 // if commandsLength is zero, the node has a light or camera
@@ -4409,7 +4356,7 @@
     ///////////////////////////////////////////////////////////////////////////
 
     function getUpdateHeightCallback(model, ellipsoid, cartoPosition) {
-        return function (clampedPosition) {
+        return function(clampedPosition) {
             if (model.heightReference === HeightReference.RELATIVE_TO_GROUND) {
                 var clampedCart = ellipsoid.cartesianToCartographic(clampedPosition, scratchCartographic);
                 clampedCart.height += cartoPosition.height;
@@ -4620,7 +4567,7 @@
                 }
             }
             if (loadResources.finished() ||
-                    (incrementallyLoadTextures && loadResources.finishedEverythingButTextureCreation())) {
+                (incrementallyLoadTextures && loadResources.finishedEverythingButTextureCreation())) {
                 this._state = ModelState.LOADED;
                 justLoaded = true;
             }
@@ -4680,11 +4627,11 @@
 
             // Model's model matrix needs to be updated
             var modelTransformChanged = !Matrix4.equals(this._modelMatrix, modelMatrix) ||
-                (this._scale !== this.scale) ||
-                (this._minimumPixelSize !== this.minimumPixelSize) || (this.minimumPixelSize !== 0.0) || // Minimum pixel size changed or is enabled
-                (this._maximumScale !== this.maximumScale) ||
-                (this._heightReference !== this.heightReference) || this._heightChanged ||
-                modeChanged;
+                                        (this._scale !== this.scale) ||
+                                        (this._minimumPixelSize !== this.minimumPixelSize) || (this.minimumPixelSize !== 0.0) || // Minimum pixel size changed or is enabled
+                                        (this._maximumScale !== this.maximumScale) ||
+                                        (this._heightReference !== this.heightReference) || this._heightChanged ||
+                                        modeChanged;
 
             if (modelTransformChanged || justLoaded) {
                 Matrix4.clone(modelMatrix, this._modelMatrix);
