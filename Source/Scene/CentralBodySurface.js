--- conflicted
+++ resolved
@@ -998,93 +998,10 @@
                     if (typeof texture === 'undefined' && typeof inheritedTexture === 'undefined') {
                         continue;
                     }
-<<<<<<< HEAD
 
                     if (typeof texture === 'undefined') {
                         texture = inheritedTexture;
                         textureTranslationAndScale = tile.inheritedTextureTranslationAndScale[textureIndex];
-=======
-                    var uniformMap = tileCommandUniformMaps[tileCommandIndex];
-
-                    mergeUniformMap(uniformMap, centralBodyUniformMap);
-
-                    uniformMap.center3D = tile.center;
-
-                    Cartesian4.clone(tileExtent, uniformMap.tileExtent);
-                    uniformMap.southAndNorthLatitude.x = southLatitude;
-                    uniformMap.southAndNorthLatitude.y = northLatitude;
-                    uniformMap.southMercatorYLowAndHighAndOneOverHeight.x = southMercatorYLow;
-                    uniformMap.southMercatorYLowAndHighAndOneOverHeight.y = southMercatorYHigh;
-                    uniformMap.southMercatorYLowAndHighAndOneOverHeight.z = oneOverMercatorHeight;
-                    Matrix4.clone(modifiedModelViewScratch, uniformMap.modifiedModelView);
-
-                    var applyBrightness = false;
-                    var applyContrast = false;
-                    var applyHue = false;
-                    var applySaturation = false;
-                    var applyGamma = false;
-
-                    while (numberOfDayTextures < maxTextures && imageryIndex < imageryLen) {
-                        var tileImagery = tileImageryCollection[imageryIndex];
-                        var imagery = tileImagery.imagery;
-                        var imageryLayer = imagery.imageryLayer;
-                        ++imageryIndex;
-
-                        if (imagery.state !== ImageryState.READY) {
-                            continue;
-                        }
-
-                        if (typeof tileImagery.textureTranslationAndScale === 'undefined') {
-                            tileImagery.textureTranslationAndScale = imageryLayer._calculateTextureTranslationAndScale(tile, tileImagery);
-                        }
-
-                        uniformMap.dayTextures[numberOfDayTextures] = imagery.texture;
-                        uniformMap.dayTextureTranslationAndScale[numberOfDayTextures] = tileImagery.textureTranslationAndScale;
-                        uniformMap.dayTextureTexCoordsExtent[numberOfDayTextures] = tileImagery.textureCoordinateExtent;
-
-                        if (typeof imageryLayer.alpha === 'function') {
-                            uniformMap.dayTextureAlpha[numberOfDayTextures] = imageryLayer.alpha(frameState, imageryLayer, imagery.x, imagery.y, imagery.level);
-                        } else {
-                            uniformMap.dayTextureAlpha[numberOfDayTextures] = imageryLayer.alpha;
-                        }
-
-                        if (typeof imageryLayer.brightness === 'function') {
-                            uniformMap.dayTextureBrightness[numberOfDayTextures] = imageryLayer.brightness(frameState, imageryLayer, imagery.x, imagery.y, imagery.level);
-                        } else {
-                            uniformMap.dayTextureBrightness[numberOfDayTextures] = imageryLayer.brightness;
-                        }
-                        applyBrightness = applyBrightness || uniformMap.dayTextureBrightness[numberOfDayTextures] !== ImageryLayer.DEFAULT_BRIGHTNESS;
-
-                        if (typeof imageryLayer.contrast === 'function') {
-                            uniformMap.dayTextureContrast[numberOfDayTextures] = imageryLayer.contrast(frameState, imageryLayer, imagery.x, imagery.y, imagery.level);
-                        } else {
-                            uniformMap.dayTextureContrast[numberOfDayTextures] = imageryLayer.contrast;
-                        }
-                        applyContrast = applyContrast || uniformMap.dayTextureContrast[numberOfDayTextures] !== ImageryLayer.DEFAULT_CONTRAST;
-
-                        if (typeof imageryLayer.hue === 'function') {
-                            uniformMap.dayTextureHue[numberOfDayTextures] = imageryLayer.hue(frameState, imageryLayer, imagery.x, imagery.y, imagery.level);
-                        } else {
-                            uniformMap.dayTextureHue[numberOfDayTextures] = imageryLayer.hue;
-                        }
-                        applyHue = applyHue || uniformMap.dayTextureHue[numberOfDayTextures] !== ImageryLayer.DEFAULT_HUE;
-
-                        if (typeof imageryLayer.saturation === 'function') {
-                            uniformMap.dayTextureSaturation[numberOfDayTextures] = imageryLayer.saturation(frameState, imageryLayer, imagery.x, imagery.y, imagery.level);
-                        } else {
-                            uniformMap.dayTextureSaturation[numberOfDayTextures] = imageryLayer.saturation;
-                        }
-                        applySaturation = applySaturation || uniformMap.dayTextureSaturation[numberOfDayTextures] !== ImageryLayer.DEFAULT_SATURATION;
-
-                        if (typeof imageryLayer.gamma === 'function') {
-                            uniformMap.dayTextureOneOverGamma[numberOfDayTextures] = 1.0 / imageryLayer.gamma(frameState, imageryLayer, imagery.x, imagery.y, imagery.level);
-                        } else {
-                            uniformMap.dayTextureOneOverGamma[numberOfDayTextures] = 1.0 / imageryLayer.gamma;
-                        }
-                        applyGamma = applyGamma || uniformMap.dayTextureOneOverGamma[numberOfDayTextures] !== 1.0 / ImageryLayer.DEFAULT_GAMMA;
-
-                        ++numberOfDayTextures;
->>>>>>> 46754c45
                     }
 
                     uniformMap.layerTexture[numberOfDayTextures] = texture;
@@ -1104,35 +1021,35 @@
                     } else {
                         uniformMap.layerBrightness[numberOfDayTextures] = imageryLayer.brightness;
                     }
-                    applyBrightness = uniformMap.layerBrightness[numberOfDayTextures] !== ImageryLayer.DEFAULT_BRIGHTNESS;
+                    applyBrightness = applyBrightness || uniformMap.layerBrightness[numberOfDayTextures] !== ImageryLayer.DEFAULT_BRIGHTNESS;
 
                     if (typeof imageryLayer.contrast === 'function') {
                         uniformMap.layerContrast[numberOfDayTextures] = imageryLayer.contrast(frameState, imageryLayer, imagery.x, imagery.y, imagery.level);
                     } else {
                         uniformMap.layerContrast[numberOfDayTextures] = imageryLayer.contrast;
                     }
-                    applyContrast = uniformMap.layerContrast[numberOfDayTextures] !== ImageryLayer.DEFAULT_CONTRAST;
+                    applyContrast = applyContrast || uniformMap.layerContrast[numberOfDayTextures] !== ImageryLayer.DEFAULT_CONTRAST;
 
                     if (typeof imageryLayer.hue === 'function') {
                         uniformMap.layerHue[numberOfDayTextures] = imageryLayer.hue(frameState, imageryLayer, imagery.x, imagery.y, imagery.level);
                     } else {
                         uniformMap.layerHue[numberOfDayTextures] = imageryLayer.hue;
                     }
-                    applyHue = uniformMap.layerHue[numberOfDayTextures] !== ImageryLayer.DEFAULT_HUE;
+                    applyHue = applyHue || uniformMap.layerHue[numberOfDayTextures] !== ImageryLayer.DEFAULT_HUE;
 
                     if (typeof imageryLayer.saturation === 'function') {
                         uniformMap.layerSaturation[numberOfDayTextures] = imageryLayer.saturation(frameState, imageryLayer, imagery.x, imagery.y, imagery.level);
                     } else {
                         uniformMap.layerSaturation[numberOfDayTextures] = imageryLayer.saturation;
                     }
-                    applySaturation = uniformMap.layerSaturation[numberOfDayTextures] !== ImageryLayer.DEFAULT_SATURATION;
+                    applySaturation = applySaturation || uniformMap.layerSaturation[numberOfDayTextures] !== ImageryLayer.DEFAULT_SATURATION;
 
                     if (typeof imageryLayer.gamma === 'function') {
                         uniformMap.layerOneOverGamma[numberOfDayTextures] = 1.0 / imageryLayer.gamma(frameState, imageryLayer, imagery.x, imagery.y, imagery.level);
                     } else {
                         uniformMap.layerOneOverGamma[numberOfDayTextures] = 1.0 / imageryLayer.gamma;
                     }
-                    applyGamma = uniformMap.layerOneOverGamma[numberOfDayTextures] !== 1.0 / ImageryLayer.DEFAULT_GAMMA;
+                    applyGamma = applyGamma || uniformMap.layerOneOverGamma[numberOfDayTextures] !== 1.0 / ImageryLayer.DEFAULT_GAMMA;
 
                     ++numberOfDayTextures;
                 }
