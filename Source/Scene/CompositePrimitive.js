/*global define*/
define([
        '../Core/createGuid',
        '../Core/defaultValue',
        '../Core/destroyObject',
        '../Core/BoundingRectangle',
        '../Core/BoundingSphere',
        '../Core/Cartesian3',
        '../Core/Cartesian4',
        '../Core/DeveloperError',
        '../Core/Intersect',
        '../Core/Matrix4',
        './SceneMode'
    ], function(
        createGuid,
        defaultValue,
        destroyObject,
        BoundingRectangle,
        BoundingSphere,
        Cartesian3,
        Cartesian4,
        DeveloperError,
        Intersect,
        Matrix4,
        SceneMode) {
    "use strict";

    // PERFORMANCE_IDEA: Add hierarchical culling and state sorting.

    /**
     * DOC_TBA
     *
     * @alias CompositePrimitive
     * @constructor
     *
     * @example
     * // Example 1. Add primitives to a composite.
     * var primitives = new CompositePrimitive();
     * primitives.setCentralBody(new CentralBody());
     * primitives.add(billboards);
     * primitives.add(labels);
     *
     * //////////////////////////////////////////////////////////////////
     *
     * // Example 2. Create composites of composites.
     * var children = new CompositePrimitive();
     * children.add(billboards);
     *
     * var parent = new CompositePrimitive();
     * parent.add(children);    // Add composite
     * parent.add(labels);      // Add regular primitive
     */
    var CompositePrimitive = function() {
        this._centralBody = null;
        this._primitives = [];
        this._guid = createGuid();

        /**
         * DOC_TBA
         *
         * @exception {DeveloperError} This object was destroyed, i.e., destroy() was called.
         *
         * @see CompositePrimitive#destroy
         * @see CompositePrimitive#setCentralBody
         * @see CompositePrimitive#remove
         * @see CompositePrimitive#removeAll
         *
         * @example
         * // Example 1. Primitives are destroyed by default.
         * var primitives = new CompositePrimitive();
         * primitives.add(labels);
         * primitives = primitives.destroy();
         * var b = labels.isDestroyed(); // true
         *
         * //////////////////////////////////////////////////////////////////
         *
         * // Example 2. Do not destroy primitives in a composite.
         * var primitives = new CompositePrimitive();
         * primitives.destroyPrimitives = false;
         * primitives.add(labels);
         * primitives = primitives.destroy();
         * var b = labels.isDestroyed(); // false
         * labels = labels.destroy();    // explicitly destroy
         */
        this.destroyPrimitives = true;

        /**
         * Determines if primitives in this composite will be shown.
         *
         * @type Boolean
         */
        this.show = true;
    };

    /**
     * DOC_TBA
     *
     * @memberof CompositePrimitive
     * @exception {DeveloperError} This object was destroyed, i.e., destroy() was called.
     *
     * @see CompositePrimitive#setCentralBody
     */
    CompositePrimitive.prototype.getCentralBody = function() {
        return this._centralBody;
    };

    /**
     * DOC_TBA
     *
     * Implicitly sets the depth-test ellipsoid.
     *
     * @memberof CompositePrimitive
     *
     * @see CompositePrimitive#depthTestEllipsoid
     * @see CompositePrimitive#getCentralBody
     *
     * @exception {DeveloperError} This object was destroyed, i.e., destroy() was called.
     *
     * @example
     * var primitives = new CompositePrimitive();
     * primitives.setCentralBody(new CentralBody());
     */
    CompositePrimitive.prototype.setCentralBody = function(centralBody) {
        this._centralBody = this.destroyPrimitives && this._centralBody && this._centralBody.destroy();
        this._centralBody = centralBody;
    };

    /**
     * DOC_TBA
     *
     * @memberof CompositePrimitive
     *
     * @param {Object} primitive DOC_TBA
     *
     * @exception {DeveloperError} primitive is required.
     * @exception {DeveloperError} This object was destroyed, i.e., destroy() was called.
     *
     * @see CompositePrimitive#add
     *
     * @example
     * primitives.add(billboards);
     * primitives.add(labels);
     */
    CompositePrimitive.prototype.add = function(primitive) {
        if (typeof primitive === 'undefined') {
            throw new DeveloperError('primitive is required.');
        }

        var external = (primitive._external = primitive._external || {});
        var composites = (external._composites = external._composites || {});
        composites[this._guid] = {
            composite : this
        };

        this._primitives.push(primitive);
    };

    /**
     * DOC_TBA
     *
     * @memberof CompositePrimitive
     *
     * @param {Object} primitive DOC_TBA
     *
     * @return {Boolean} <code>true</code> if the primitive was removed; <code>false</code> if the primitive was not found in the composite.
     *
     * @exception {DeveloperError} This object was destroyed, i.e., destroy() was called.
     *
     * @see CompositePrimitive#removeAll
     *
     * @example
     * primitives.add(p);
     * primitives.remove(p);  // Returns true
     */
    CompositePrimitive.prototype.remove = function(primitive) {
        // PERFORMANCE_IDEA:  We can obviously make this a lot faster.
        if (this.contains(primitive)) {
            var index = this._primitives.indexOf(primitive);
            if (index !== -1) {
                this._primitives.splice(index, 1);

                delete primitive._external._composites[this._guid];

                if (this.destroyPrimitives) {
                    primitive.destroy();
                }

                return true;
            }
            // else ... this is not possible, I swear.
        }

        return false;
    };

    /**
     * DOC_TBA
     *
     * @memberof CompositePrimitive
     *
     * @exception {DeveloperError} This object was destroyed, i.e., destroy() was called.
     *
     * @see CompositePrimitive#remove
     *
     * @example
     * primitives.add(...);
     * primitives.add(...);
     * primitives.removeAll();
     */
    CompositePrimitive.prototype.removeAll = function() {
        if (this.destroyPrimitives) {
            var primitives = this._primitives;
            var length = primitives.length;
            for ( var i = 0; i < length; ++i) {
                primitives[i].destroy();
            }
        }
        this._primitives = [];
    };

    /**
     * DOC_TBA
     *
     * @memberof CompositePrimitive
     *
     * Does not include central body.
     *
     * @param {Object} primitive DOC_TBA
     *
     * @exception {DeveloperError} This object was destroyed, i.e., destroy() was called.
     *
     * @see CompositePrimitive#get
     */
    CompositePrimitive.prototype.contains = function(primitive) {
        return !!(primitive &&
                  primitive._external &&
                  primitive._external._composites &&
                  primitive._external._composites[this._guid]);
    };

    CompositePrimitive.prototype._getPrimitiveIndex = function(primitive) {
        if (!this.contains(primitive)) {
            throw new DeveloperError('primitive is not in this composite.');
        }

        return this._primitives.indexOf(primitive);
    };

    /**
     * DOC_TBA
     *
     * @memberof CompositePrimitive
     *
     * @exception {DeveloperError} primitive is not in this composite.
     * @exception {DeveloperError} This object was destroyed, i.e., destroy() was called.
     *
     * @see CompositePrimitive#bringToFront
     * @see CompositePrimitive#sendBackward
     * @see CompositePrimitive#sendToBack
     * @see CompositePrimitive#addGround
     */
    CompositePrimitive.prototype.bringForward = function(primitive) {
        if (typeof primitive !== 'undefined') {
            var index = this._getPrimitiveIndex(primitive);
            var primitives = this._primitives;

            if (index !== primitives.length - 1) {
                var p = primitives[index];
                primitives[index] = primitives[index + 1];
                primitives[index + 1] = p;
            }
        }
    };

    /**
     * DOC_TBA
     *
     * @memberof CompositePrimitive
     *
     * @exception {DeveloperError} primitive is not in this composite.
     * @exception {DeveloperError} This object was destroyed, i.e., destroy() was called.
     *
     * @see CompositePrimitive#bringForward
     * @see CompositePrimitive#sendBackward
     * @see CompositePrimitive#sendToBack
     * @see CompositePrimitive#addGround
     */
    CompositePrimitive.prototype.bringToFront = function(primitive) {
        if (typeof primitive !== 'undefined') {
            var index = this._getPrimitiveIndex(primitive);
            var primitives = this._primitives;

            if (index !== primitives.length - 1) {
                // PERFORMANCE_IDEA:  Could be faster
                primitives.splice(index, 1);
                primitives.push(primitive);
            }
        }
    };

    /**
     * DOC_TBA
     *
     * @memberof CompositePrimitive
     *
     * @exception {DeveloperError} primitive is not in this composite.
     * @exception {DeveloperError} This object was destroyed, i.e., destroy() was called.
     *
     * @see CompositePrimitive#sendToBack
     * @see CompositePrimitive#bringForward
     * @see CompositePrimitive#bringToFront
     * @see CompositePrimitive#addGround
     */
    CompositePrimitive.prototype.sendBackward = function(primitive) {
        if (typeof primitive !== 'undefined') {
            var index = this._getPrimitiveIndex(primitive);
            var primitives = this._primitives;

            if (index !== 0) {
                var p = primitives[index];
                primitives[index] = primitives[index - 1];
                primitives[index - 1] = p;
            }
        }
    };

    /**
     * DOC_TBA
     *
     * @memberof CompositePrimitive
     *
     * @exception {DeveloperError} primitive is not in this composite.
     * @exception {DeveloperError} This object was destroyed, i.e., destroy() was called.
     *
     * @see CompositePrimitive#sendBackward
     * @see CompositePrimitive#bringForward
     * @see CompositePrimitive#bringToFront
     * @see CompositePrimitive#addGround
     */
    CompositePrimitive.prototype.sendToBack = function(primitive) {
        if (typeof primitive !== 'undefined') {
            var index = this._getPrimitiveIndex(primitive);
            var primitives = this._primitives;

            if (index !== 0) {
                // PERFORMANCE_IDEA:  Could be faster
                primitives.splice(index, 1);
                primitives.unshift(primitive);
            }
        }
    };

    /**
     * DOC_TBA
     *
     * The index is based on the order the primitives were added to the composite.
     *
     * @memberof CompositePrimitive
     *
     * @exception {DeveloperError} index is required.
     * @exception {DeveloperError} This object was destroyed, i.e., destroy() was called.
     *
     * @see CompositePrimitive#getLength
     *
     * @example
     * // Toggle the show property of every primitive in the composite -
     * // not recursive on child composites.
     * var len = primitives.getLength();
     * for (var i = 0; i < len; ++i) {
     *   var p = primitives.get(i);
     *   p.show = !p.show;
     * }
     */
    CompositePrimitive.prototype.get = function(index) {
        if (typeof index === 'undefined') {
            throw new DeveloperError('index is required.');
        }

        return this._primitives[index];
    };

    /**
     * DOC_TBA
     *
     * @memberof CompositePrimitive
     *
     * @exception {DeveloperError} This object was destroyed, i.e., destroy() was called.
     *
     * @see CompositePrimitive#get
     *
     * @example
     * // Toggle the show property of every primitive in the composite -
     * // not recursive on child composites.
     * var len = primitives.getLength();
     * for (var i = 0; i < len; ++i) {
     *   var p = primitives.get(i);
     *   p.show = !p.show;
     * }
     */
    CompositePrimitive.prototype.getLength = function() {
        return this._primitives.length;
    };

    /**
     * @private
     */
    CompositePrimitive.prototype.update = function(context, frameState) {
        if (!this.show) {
            return [];
        }

        //TODO:
        //if (this._centralBody) {
        //    this._centralBody.update(context, frameState);
        //}

<<<<<<< HEAD
        var frustum = frameState.cullingFrustum;
=======
        var primitives = this._primitives;
        var renderList = this._renderList;
        var cullingVolume = frameState.cullingVolume;
>>>>>>> c1d40021
        var occluder;

        if (frameState.mode === SceneMode.SCENE3D) {
            occluder = frameState.occluder;
        }

        var length = primitives.length;
        var commandList = [];
        for (var i = 0; i < length; ++i) {
            var primitive = primitives[i];
<<<<<<< HEAD
            var primitiveCommandList = primitive.update(context, frameState);

            var commandLength = primitiveCommandList.length;
            for (var j = 0; j < commandLength; ++j) {
                var command = primitiveCommandList[j];
                var boundingVolume = command.boundingVolume;
                if (typeof boundingVolume !== 'undefined') {
                    var modelMatrix = defaultValue(command.modelMatrix, Matrix4.IDENTITY);
                    var center = new Cartesian4(boundingVolume.center.x, boundingVolume.center.y, boundingVolume.center.z, 1.0);
                    center = Cartesian3.fromCartesian4(modelMatrix.multiplyByVector(center));
                    boundingVolume = new BoundingSphere(center, boundingVolume.radius);

                    if (frustum.getVisibility(boundingVolume) === Intersect.OUTSIDE ||
                            (typeof occluder !== 'undefined' && !occluder.isVisible(boundingVolume))) {
                        continue;
                    }
=======
            var spatialState = primitive.update(context, frameState);

            if (typeof spatialState === 'undefined') {
                continue;
            }

            var boundingVolume = spatialState.boundingVolume;
            if (typeof boundingVolume !== 'undefined') {
                var modelMatrix = defaultValue(spatialState.modelMatrix, Matrix4.IDENTITY);
                //TODO: Remove this allocation.
                var transformedBV = boundingVolume.transform(modelMatrix);

                if (cullingVolume.getVisibility(transformedBV) === Intersect.OUTSIDE ||
                        (typeof occluder !== 'undefined' && !occluder.isVisible(transformedBV))) {
                    continue;
>>>>>>> c1d40021
                }
                commandList.push(command);
            }
        }

        return commandList;
    }

    /**
     * Returns true if this object was destroyed; otherwise, false.
     * <br /><br />
     * If this object was destroyed, it should not be used; calling any function other than
     * <code>isDestroyed</code> will result in a {@link DeveloperError} exception.
     *
     * @memberof CompositePrimitive
     *
     * @return {Boolean} True if this object was destroyed; otherwise, false.
     *
     * @see CompositePrimitive#destroy
     */
    CompositePrimitive.prototype.isDestroyed = function() {
        return false;
    };

    /**
     * Destroys the WebGL resources held by each primitive in this composite.  Explicitly destroying this
     * composite allows for deterministic release of WebGL resources, instead of relying on the garbage
     * collector to destroy this composite.
     * <br /><br />
     * Since destroying a composite destroys all the contained primitives, only destroy a composite
     * when you are sure no other code is still using any of the contained primitives.
     * <br /><br />
     * Once this composite is destroyed, it should not be used; calling any function other than
     * <code>isDestroyed</code> will result in a {@link DeveloperError} exception.  Therefore,
     * assign the return value (<code>undefined</code>) to the object as done in the example.
     *
     * @memberof CompositePrimitive
     *
     * @return {undefined}
     *
     * @exception {DeveloperError} This object was destroyed, i.e., destroy() was called.
     *
     * @see CompositePrimitive#isDestroyed
     *
     * @example
     * primitives = primitives && primitives.destroy();
     */
    CompositePrimitive.prototype.destroy = function() {
        this.removeAll();

        this._centralBody = this.destroyPrimitives && this._centralBody && this._centralBody.destroy();

        return destroyObject(this);
    };

    return CompositePrimitive;
});<|MERGE_RESOLUTION|>--- conflicted
+++ resolved
@@ -414,13 +414,7 @@
         //    this._centralBody.update(context, frameState);
         //}
 
-<<<<<<< HEAD
-        var frustum = frameState.cullingFrustum;
-=======
-        var primitives = this._primitives;
-        var renderList = this._renderList;
         var cullingVolume = frameState.cullingVolume;
->>>>>>> c1d40021
         var occluder;
 
         if (frameState.mode === SceneMode.SCENE3D) {
@@ -431,7 +425,6 @@
         var commandList = [];
         for (var i = 0; i < length; ++i) {
             var primitive = primitives[i];
-<<<<<<< HEAD
             var primitiveCommandList = primitive.update(context, frameState);
 
             var commandLength = primitiveCommandList.length;
@@ -439,32 +432,14 @@
                 var command = primitiveCommandList[j];
                 var boundingVolume = command.boundingVolume;
                 if (typeof boundingVolume !== 'undefined') {
-                    var modelMatrix = defaultValue(command.modelMatrix, Matrix4.IDENTITY);
-                    var center = new Cartesian4(boundingVolume.center.x, boundingVolume.center.y, boundingVolume.center.z, 1.0);
-                    center = Cartesian3.fromCartesian4(modelMatrix.multiplyByVector(center));
-                    boundingVolume = new BoundingSphere(center, boundingVolume.radius);
-
-                    if (frustum.getVisibility(boundingVolume) === Intersect.OUTSIDE ||
-                            (typeof occluder !== 'undefined' && !occluder.isVisible(boundingVolume))) {
+                    var modelMatrix = defaultValue(spatialState.modelMatrix, Matrix4.IDENTITY);
+                    //TODO: Remove this allocation.
+                    var transformedBV = boundingVolume.transform(modelMatrix);
+
+                    if (cullingVolume.getVisibility(transformedBV) === Intersect.OUTSIDE ||
+                            (typeof occluder !== 'undefined' && !occluder.isVisible(transformedBV))) {
                         continue;
                     }
-=======
-            var spatialState = primitive.update(context, frameState);
-
-            if (typeof spatialState === 'undefined') {
-                continue;
-            }
-
-            var boundingVolume = spatialState.boundingVolume;
-            if (typeof boundingVolume !== 'undefined') {
-                var modelMatrix = defaultValue(spatialState.modelMatrix, Matrix4.IDENTITY);
-                //TODO: Remove this allocation.
-                var transformedBV = boundingVolume.transform(modelMatrix);
-
-                if (cullingVolume.getVisibility(transformedBV) === Intersect.OUTSIDE ||
-                        (typeof occluder !== 'undefined' && !occluder.isVisible(transformedBV))) {
-                    continue;
->>>>>>> c1d40021
                 }
                 commandList.push(command);
             }
