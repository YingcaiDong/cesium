define([
        '../Core/AssociativeArray',
        '../Core/BoundingRectangle',
        '../Core/Cartesian2',
        '../Core/Cartesian3',
        '../Core/Cartographic',
        '../Core/ClockRange',
        '../Core/ClockStep',
        '../Core/Color',
        '../Core/createGuid',
        '../Core/defaultValue',
        '../Core/defined',
        '../Core/defineProperties',
        '../Core/DeveloperError',
        '../Core/Ellipsoid',
        '../Core/Event',
        '../Core/getAbsoluteUri',
        '../Core/getExtensionFromUri',
        '../Core/getFilenameFromUri',
        '../Core/Iso8601',
        '../Core/joinUrls',
        '../Core/JulianDate',
        '../Core/loadBlob',
        '../Core/loadXML',
        '../Core/Math',
        '../Core/NearFarScalar',
        '../Core/objectToQuery',
        '../Core/oneTimeWarning',
        '../Core/PinBuilder',
        '../Core/PolygonHierarchy',
        '../Core/Rectangle',
        '../Core/RuntimeError',
        '../Core/TimeInterval',
        '../Core/TimeIntervalCollection',
        '../Core/HeadingPitchRoll',
        '../Core/HeadingPitchRange',
        '../Scene/HeightReference',
        '../Scene/HorizontalOrigin',
        '../Scene/LabelStyle',
        '../Scene/SceneMode',
        '../ThirdParty/Autolinker',
        '../ThirdParty/Uri',
        '../ThirdParty/when',
        '../ThirdParty/zip',
        './BillboardGraphics',
        './CompositePositionProperty',
        './CorridorGraphics',
        './DataSource',
        './DataSourceClock',
        './Entity',
        './EntityCluster',
        './EntityCollection',
        './LabelGraphics',
        './PathGraphics',
        './PolygonGraphics',
        './PolylineGraphics',
        './PositionPropertyArray',
        './RectangleGraphics',
        './ReferenceProperty',
        './SampledPositionProperty',
        './ScaledPositionProperty',
        './TimeIntervalCollectionProperty',
        './WallGraphics',
        './KmlLookAt',
        './KmlCamera',
        './KmlTour',
        './KmlTourFlyTo',
        './KmlTourWait'
    ], function(
        AssociativeArray,
        BoundingRectangle,
        Cartesian2,
        Cartesian3,
        Cartographic,
        ClockRange,
        ClockStep,
        Color,
        createGuid,
        defaultValue,
        defined,
        defineProperties,
        DeveloperError,
        Ellipsoid,
        Event,
        getAbsoluteUri,
        getExtensionFromUri,
        getFilenameFromUri,
        Iso8601,
        joinUrls,
        JulianDate,
        loadBlob,
        loadXML,
        CesiumMath,
        NearFarScalar,
        objectToQuery,
        oneTimeWarning,
        PinBuilder,
        PolygonHierarchy,
        Rectangle,
        RuntimeError,
        TimeInterval,
        TimeIntervalCollection,
        HeadingPitchRoll,
        HeadingPitchRange,
        HeightReference,
        HorizontalOrigin,
        LabelStyle,
        SceneMode,
        Autolinker,
        Uri,
        when,
        zip,
        BillboardGraphics,
        CompositePositionProperty,
        CorridorGraphics,
        DataSource,
        DataSourceClock,
        Entity,
        EntityCluster,
        EntityCollection,
        LabelGraphics,
        PathGraphics,
        PolygonGraphics,
        PolylineGraphics,
        PositionPropertyArray,
        RectangleGraphics,
        ReferenceProperty,
        SampledPositionProperty,
        ScaledPositionProperty,
        TimeIntervalCollectionProperty,
        WallGraphics,
        KmlLookAt,
        KmlCamera,
        KmlTour,
        KmlTourFlyTo,
        KmlTourWait) {
    'use strict';

    // IE 8 doesn't have a DOM parser and can't run Cesium anyway, so just bail.
    if (typeof DOMParser === 'undefined') {
        return {};
    }

    //This is by no means an exhaustive list of MIME types.
    //The purpose of this list is to be able to accurately identify content embedded
    //in KMZ files. Eventually, we can make this configurable by the end user so they can add
    //there own content types if they have KMZ files that require it.
    var MimeTypes = {
        avi : 'video/x-msvideo',
        bmp : 'image/bmp',
        bz2 : 'application/x-bzip2',
        chm : 'application/vnd.ms-htmlhelp',
        css : 'text/css',
        csv : 'text/csv',
        doc : 'application/msword',
        dvi : 'application/x-dvi',
        eps : 'application/postscript',
        flv : 'video/x-flv',
        gif : 'image/gif',
        gz : 'application/x-gzip',
        htm : 'text/html',
        html : 'text/html',
        ico : 'image/vnd.microsoft.icon',
        jnlp : 'application/x-java-jnlp-file',
        jpeg : 'image/jpeg',
        jpg : 'image/jpeg',
        m3u : 'audio/x-mpegurl',
        m4v : 'video/mp4',
        mathml : 'application/mathml+xml',
        mid : 'audio/midi',
        midi : 'audio/midi',
        mov : 'video/quicktime',
        mp3 : 'audio/mpeg',
        mp4 : 'video/mp4',
        mp4v : 'video/mp4',
        mpeg : 'video/mpeg',
        mpg : 'video/mpeg',
        odp : 'application/vnd.oasis.opendocument.presentation',
        ods : 'application/vnd.oasis.opendocument.spreadsheet',
        odt : 'application/vnd.oasis.opendocument.text',
        ogg : 'application/ogg',
        pdf : 'application/pdf',
        png : 'image/png',
        pps : 'application/vnd.ms-powerpoint',
        ppt : 'application/vnd.ms-powerpoint',
        ps : 'application/postscript',
        qt : 'video/quicktime',
        rdf : 'application/rdf+xml',
        rss : 'application/rss+xml',
        rtf : 'application/rtf',
        svg : 'image/svg+xml',
        swf : 'application/x-shockwave-flash',
        text : 'text/plain',
        tif : 'image/tiff',
        tiff : 'image/tiff',
        txt : 'text/plain',
        wav : 'audio/x-wav',
        wma : 'audio/x-ms-wma',
        wmv : 'video/x-ms-wmv',
        xml : 'application/xml',
        zip : 'application/zip',

        detectFromFilename : function(filename) {
            var ext = filename.toLowerCase();
            ext = getExtensionFromUri(ext);
            return MimeTypes[ext];
        }
    };

    var parser = new DOMParser();
    var autolinker = new Autolinker({
        stripPrefix : false,
        twitter : false,
        email : false,
        replaceFn : function(linker, match) {
            if (!match.protocolUrlMatch) {
                //Prevent matching of non-explicit urls.
                //i.e. foo.id won't match but http://foo.id will
                return false;
            }
        }
    });

    var BILLBOARD_SIZE = 32;

    var BILLBOARD_NEAR_DISTANCE = 2414016;
    var BILLBOARD_NEAR_RATIO = 1.0;
    var BILLBOARD_FAR_DISTANCE = 1.6093e+7;
    var BILLBOARD_FAR_RATIO = 0.1;

    function isZipFile(blob) {
        var magicBlob = blob.slice(0, Math.min(4, blob.size));
        var deferred = when.defer();
        var reader = new FileReader();
        reader.addEventListener('load', function() {
            deferred.resolve(new DataView(reader.result).getUint32(0, false) === 0x504b0304);
        });
        reader.addEventListener('error', function() {
            deferred.reject(reader.error);
        });
        reader.readAsArrayBuffer(magicBlob);
        return deferred.promise;
    }

    function readBlobAsText(blob) {
        var deferred = when.defer();
        var reader = new FileReader();
        reader.addEventListener('load', function() {
            deferred.resolve(reader.result);
        });
        reader.addEventListener('error', function() {
            deferred.reject(reader.error);
        });
        reader.readAsText(blob);
        return deferred.promise;
    }

    function insertNamespaces(text) {
<<<<<<< HEAD
	var namespaceMap = {
	    'xsi:' : ["xmlns:xsi=", "'http://www.w3.org/2001/XMLSchema-instance'"]
	}
	var firstPart;
	var lastPart;
	
	for (var key in namespaceMap){
	    if(text.indexOf(key) !== -1 && text.indexOf(namespaceMap[key][0]) === -1) {
		firstPart = text.substr(0, text.indexOf('<kml') + 4);
		lastPart = text.substr(firstPart.length);
		text = firstPart + ' ' + namespaceMap[key][0] + namespaceMap[key][1] + lastPart;
	    }
	}
	return text; 
=======
        var namespaceMap = {
            'xsi:' : ['xmlns:xsi=', '"http://www.w3.org/2001/XMLSchema-instance"']
        }
        var firstPart;
        var lastPart;

        if(text.trim().substr(0, 5) !== '<?xml')
            text = '<?xml version="1.0" encoding="UTF-8"?>' + text;

        for (var key in namespaceMap){
            if(text.indexOf(key) !== -1 && text.indexOf(namespaceMap[key][0]) === -1) {
            firstPart = text.substr(0, text.indexOf('<kml') + 4);
            lastPart = text.substr(firstPart.length);
            text = firstPart + ' ' + namespaceMap[key][0] + namespaceMap[key][1] + lastPart;
            }
        }
        return text; 
>>>>>>> ed093b5f
    }

    function loadXmlFromZip(reader, entry, uriResolver, deferred) {
        entry.getData(new zip.TextWriter(), function(text) {
            uriResolver.kml = parser.parseFromString(text, 'application/xml');
            deferred.resolve();
        });
    }

    function loadDataUriFromZip(reader, entry, uriResolver, deferred) {
        var mimeType = defaultValue(MimeTypes.detectFromFilename(entry.filename), 'application/octet-stream');
        entry.getData(new zip.Data64URIWriter(mimeType), function(dataUri) {
            uriResolver[entry.filename] = dataUri;
            deferred.resolve();
        });
    }

    function embedDataUris(div, elementType, attributeName, uriResolver) {
        var keys = uriResolver.keys;
        var baseUri = new Uri('.');
        var elements = div.querySelectorAll(elementType);
        for (var i = 0; i < elements.length; i++) {
            var element = elements[i];
            var value = element.getAttribute(attributeName);
            var uri = new Uri(value).resolve(baseUri).toString();
            var index = keys.indexOf(uri);
            if (index !== -1) {
                var key = keys[index];
                element.setAttribute(attributeName, uriResolver[key]);
                if (elementType === 'a' && element.getAttribute('download') === null) {
                    element.setAttribute('download', key);
                }
            }
        }
    }

    function applyBasePath(div, elementType, attributeName, proxy, sourceUri, query) {
        var elements = div.querySelectorAll(elementType);
        for (var i = 0; i < elements.length; i++) {
            var element = elements[i];
            var value = element.getAttribute(attributeName);
            var uri = resolveHref(value, proxy, sourceUri, query);
            element.setAttribute(attributeName, uri);
        }
    }

    function proxyUrl(url, proxy, query) {
        if (defined(proxy)) {
            if (new Uri(url).isAbsolute()) {
                url = proxy.getURL(url);
            }
        }
        if (defined(query)) {
            url = joinUrls(url, '?' + query, false);
        }
        return url;
    }

    // an optional context is passed to allow for some malformed kmls (those with multiple geometries with same ids) to still parse
    // correctly, as they do in Google Earth.
    function createEntity(node, entityCollection, context) {
        var id = queryStringAttribute(node, 'id');
        id = defined(id) && id.length !== 0 ? id : createGuid();
        if (defined(context)) {
            id = context + id;
        }

        // If we have a duplicate ID just generate one.
        // This isn't valid KML but Google Earth handles this case.
        var entity = entityCollection.getById(id);
        if (defined(entity)) {
            id = createGuid();
            if (defined(context)) {
                id = context + id;
            }
        }

        entity = entityCollection.add(new Entity({id : id}));
        if (!defined(entity.kml)) {
            entity.addProperty('kml');
            entity.kml = new KmlFeatureData();
        }
        return entity;
    }

    function isExtrudable(altitudeMode, gxAltitudeMode) {
        return altitudeMode === 'absolute' || altitudeMode === 'relativeToGround' || gxAltitudeMode === 'relativeToSeaFloor';
    }

    function readCoordinate(value) {
        //Google Earth treats empty or missing coordinates as 0.
        if (!defined(value)) {
            return Cartesian3.fromDegrees(0, 0, 0);
        }

        var digits = value.match(/[^\s,\n]+/g);
        if (!defined(digits)) {
            return Cartesian3.fromDegrees(0, 0, 0);
        }

        var longitude = parseFloat(digits[0]);
        var latitude = parseFloat(digits[1]);
        var height = parseFloat(digits[2]);

        longitude = isNaN(longitude) ? 0.0 : longitude;
        latitude = isNaN(latitude) ? 0.0 : latitude;
        height = isNaN(height) ? 0.0 : height;

        return Cartesian3.fromDegrees(longitude, latitude, height);
    }

    function readCoordinates(element) {
        if (!defined(element)) {
            return undefined;
        }

        var tuples = element.textContent.match(/[^\s\n]+/g);
        if (!defined(tuples)) {
            return undefined;
        }

        var length = tuples.length;
        var result = new Array(length);
        var resultIndex = 0;
        for (var i = 0; i < length; i++) {
            result[resultIndex++] = readCoordinate(tuples[i]);
        }
        return result;
    }

    var kmlNamespaces = [null, undefined, 'http://www.opengis.net/kml/2.2', 'http://earth.google.com/kml/2.2', 'http://earth.google.com/kml/2.1', 'http://earth.google.com/kml/2.0'];
    var gxNamespaces = ['http://www.google.com/kml/ext/2.2'];
    var atomNamespaces = ['http://www.w3.org/2005/Atom'];
    var namespaces = {
        kml : kmlNamespaces,
        gx : gxNamespaces,
        atom : atomNamespaces,
        kmlgx : kmlNamespaces.concat(gxNamespaces)
    };

    function queryNumericAttribute(node, attributeName) {
        if (!defined(node)) {
            return undefined;
        }

        var value = node.getAttribute(attributeName);
        if (value !== null) {
            var result = parseFloat(value);
            return !isNaN(result) ? result : undefined;
        }
        return undefined;
    }

    function queryStringAttribute(node, attributeName) {
        if (!defined(node)) {
            return undefined;
        }
        var value = node.getAttribute(attributeName);
        return value !== null ? value : undefined;
    }

    function queryFirstNode(node, tagName, namespace) {
        if (!defined(node)) {
            return undefined;
        }
        var childNodes = node.childNodes;
        var length = childNodes.length;
        for (var q = 0; q < length; q++) {
            var child = childNodes[q];
            if (child.localName === tagName && namespace.indexOf(child.namespaceURI) !== -1) {
                return child;
            }
        }
        return undefined;
    }

    function queryNodes(node, tagName, namespace) {
        if (!defined(node)) {
            return undefined;
        }
        var result = [];
        var childNodes = node.getElementsByTagNameNS('*', tagName);
        var length = childNodes.length;
        for (var q = 0; q < length; q++) {
            var child = childNodes[q];
            if (child.localName === tagName && namespace.indexOf(child.namespaceURI) !== -1) {
                result.push(child);
            }
        }
        return result;
    }

    function queryChildNodes(node, tagName, namespace) {
        if (!defined(node)) {
            return [];
        }
        var result = [];
        var childNodes = node.childNodes;
        var length = childNodes.length;
        for (var q = 0; q < length; q++) {
            var child = childNodes[q];
            if (child.localName === tagName && namespace.indexOf(child.namespaceURI) !== -1) {
                result.push(child);
            }
        }
        return result;
    }

    function queryNumericValue(node, tagName, namespace) {
        var resultNode = queryFirstNode(node, tagName, namespace);
        if (defined(resultNode)) {
            var result = parseFloat(resultNode.textContent);
            return !isNaN(result) ? result : undefined;
        }
        return undefined;
    }

    function queryStringValue(node, tagName, namespace) {
        var result = queryFirstNode(node, tagName, namespace);
        if (defined(result)) {
            return result.textContent.trim();
        }
        return undefined;
    }

    function queryBooleanValue(node, tagName, namespace) {
        var result = queryFirstNode(node, tagName, namespace);
        if (defined(result)) {
            var value = result.textContent.trim();
            return value === '1' || /^true$/i.test(value);
        }
        return undefined;
    }

    function resolveHref(href, proxy, sourceUri, uriResolver, query) {
        if (!defined(href)) {
            return undefined;
        }
        var hrefResolved = false;
        if (defined(uriResolver)) {
            var blob = uriResolver[href];
            if (defined(blob)) {
                hrefResolved = true;
                href = blob;
            } else {
                // Needed for multiple levels of KML files in a KMZ
                var tmpHref = getAbsoluteUri(href, sourceUri);
                blob = uriResolver[tmpHref];
                if (defined(blob)) {
                    hrefResolved = true;
                    href = blob;
                }
            }
        }
        if (!hrefResolved) {
            if (defined(sourceUri)) {
                href = getAbsoluteUri(href, getAbsoluteUri(sourceUri));
            }
            href = proxyUrl(href, proxy, query);
        }
        return href;
    }

    var colorOptions = {};

    function parseColorString(value, isRandom) {
        if (!defined(value) || /^\s*$/gm.test(value)) {
            return undefined;
        }

        if (value[0] === '#') {
            value = value.substring(1);
        }

        var alpha = parseInt(value.substring(0, 2), 16) / 255.0;
        var blue = parseInt(value.substring(2, 4), 16) / 255.0;
        var green = parseInt(value.substring(4, 6), 16) / 255.0;
        var red = parseInt(value.substring(6, 8), 16) / 255.0;

        if (!isRandom) {
            return new Color(red, green, blue, alpha);
        }

        if (red > 0) {
            colorOptions.maximumRed = red;
        } else {
            colorOptions.red = 0;
        }
        if (green > 0) {
            colorOptions.maximumGreen = green;
        } else {
            colorOptions.green = 0;
        }
        if (blue > 0) {
            colorOptions.maximumBlue = blue;
        } else {
            colorOptions.blue = 0;
        }
        colorOptions.alpha = alpha;
        return Color.fromRandom(colorOptions);
    }

    function queryColorValue(node, tagName, namespace) {
        var value = queryStringValue(node, tagName, namespace);
        if (!defined(value)) {
            return undefined;
        }
        return parseColorString(value, queryStringValue(node, 'colorMode', namespace) === 'random');
    }

    function processTimeStamp(featureNode) {
        var node = queryFirstNode(featureNode, 'TimeStamp', namespaces.kmlgx);
        var whenString = queryStringValue(node, 'when', namespaces.kmlgx);

        if (!defined(node) || !defined(whenString) || whenString.length === 0) {
            return undefined;
        }

        //According to the KML spec, a TimeStamp represents a "single moment in time"
        //However, since Cesium animates much differently than Google Earth, that doesn't
        //Make much sense here.  Instead, we use the TimeStamp as the moment the feature
        //comes into existence.  This works much better and gives a similar feel to
        //GE's experience.
        var when = JulianDate.fromIso8601(whenString);
        var result = new TimeIntervalCollection();
        result.addInterval(new TimeInterval({
            start : when,
            stop : Iso8601.MAXIMUM_VALUE
        }));
        return result;
    }

    function processTimeSpan(featureNode) {
        var node = queryFirstNode(featureNode, 'TimeSpan', namespaces.kmlgx);
        if (!defined(node)) {
            return undefined;
        }
        var result;

        var beginNode = queryFirstNode(node, 'begin', namespaces.kmlgx);
        var beginDate = defined(beginNode) ? JulianDate.fromIso8601(beginNode.textContent) : undefined;

        var endNode = queryFirstNode(node, 'end', namespaces.kmlgx);
        var endDate = defined(endNode) ? JulianDate.fromIso8601(endNode.textContent) : undefined;

        if (defined(beginDate) && defined(endDate)) {
            if (JulianDate.lessThan(endDate, beginDate)) {
                var tmp = beginDate;
                beginDate = endDate;
                endDate = tmp;
            }
            result = new TimeIntervalCollection();
            result.addInterval(new TimeInterval({
                start : beginDate,
                stop : endDate
            }));
        } else if (defined(beginDate)) {
            result = new TimeIntervalCollection();
            result.addInterval(new TimeInterval({
                start : beginDate,
                stop : Iso8601.MAXIMUM_VALUE
            }));
        } else if (defined(endDate)) {
            result = new TimeIntervalCollection();
            result.addInterval(new TimeInterval({
                start : Iso8601.MINIMUM_VALUE,
                stop : endDate
            }));
        }

        return result;
    }

    function createDefaultBillboard() {
        var billboard = new BillboardGraphics();
        billboard.width = BILLBOARD_SIZE;
        billboard.height = BILLBOARD_SIZE;
        billboard.scaleByDistance = new NearFarScalar(BILLBOARD_NEAR_DISTANCE, BILLBOARD_NEAR_RATIO, BILLBOARD_FAR_DISTANCE, BILLBOARD_FAR_RATIO);
        billboard.pixelOffsetScaleByDistance = new NearFarScalar(BILLBOARD_NEAR_DISTANCE, BILLBOARD_NEAR_RATIO, BILLBOARD_FAR_DISTANCE, BILLBOARD_FAR_RATIO);
        return billboard;
    }

    function createDefaultPolygon() {
        var polygon = new PolygonGraphics();
        polygon.outline = true;
        polygon.outlineColor = Color.WHITE;
        return polygon;
    }

    function createDefaultLabel() {
        var label = new LabelGraphics();
        label.translucencyByDistance = new NearFarScalar(3000000, 1.0, 5000000, 0.0);
        label.pixelOffset = new Cartesian2(17, 0);
        label.horizontalOrigin = HorizontalOrigin.LEFT;
        label.font = '16px sans-serif';
        label.style = LabelStyle.FILL_AND_OUTLINE;
        return label;
    }

    function getIconHref(iconNode, dataSource, sourceUri, uriResolver, canRefresh, query) {
        var href = queryStringValue(iconNode, 'href', namespaces.kml);
        if (!defined(href) || (href.length === 0)) {
            return undefined;
        }

        if (href.indexOf('root://icons/palette-') === 0) {
            var palette = href.charAt(21);

            // Get the icon number
            var x = defaultValue(queryNumericValue(iconNode, 'x', namespaces.gx), 0);
            var y = defaultValue(queryNumericValue(iconNode, 'y', namespaces.gx), 0);
            x = Math.min(x / 32, 7);
            y = 7 - Math.min(y / 32, 7);
            var iconNum = (8 * y) + x;

            href = 'https://maps.google.com/mapfiles/kml/pal' + palette + '/icon' + iconNum + '.png';
        }

        href = resolveHref(href, dataSource._proxy, sourceUri, uriResolver, query);

        if (canRefresh) {
            var refreshMode = queryStringValue(iconNode, 'refreshMode', namespaces.kml);
            var viewRefreshMode = queryStringValue(iconNode, 'viewRefreshMode', namespaces.kml);
            if (refreshMode === 'onInterval' || refreshMode === 'onExpire') {
                oneTimeWarning('kml-refreshMode-' + refreshMode, 'KML - Unsupported Icon refreshMode: ' + refreshMode);
            } else if (viewRefreshMode === 'onStop' || viewRefreshMode === 'onRegion') {
                oneTimeWarning('kml-refreshMode-' + viewRefreshMode, 'KML - Unsupported Icon viewRefreshMode: ' + viewRefreshMode);
            }

            var viewBoundScale = defaultValue(queryStringValue(iconNode, 'viewBoundScale', namespaces.kml), 1.0);
            var defaultViewFormat = (viewRefreshMode === 'onStop') ? 'BBOX=[bboxWest],[bboxSouth],[bboxEast],[bboxNorth]' : '';
            var viewFormat = defaultValue(queryStringValue(iconNode, 'viewFormat', namespaces.kml), defaultViewFormat);
            var httpQuery = queryStringValue(iconNode, 'httpQuery', namespaces.kml);
            var queryString = makeQueryString(viewFormat, httpQuery);

            var icon = joinUrls(href, queryString, false);
            return processNetworkLinkQueryString(dataSource._camera, dataSource._canvas, icon, viewBoundScale, dataSource._lastCameraView.bbox);
        }

        return href;
    }

    function processBillboardIcon(dataSource, node, targetEntity, sourceUri, uriResolver, query) {
        var scale = queryNumericValue(node, 'scale', namespaces.kml);
        var heading = queryNumericValue(node, 'heading', namespaces.kml);
        var color = queryColorValue(node, 'color', namespaces.kml);

        var iconNode = queryFirstNode(node, 'Icon', namespaces.kml);
        var icon = getIconHref(iconNode, dataSource, sourceUri, uriResolver, false, query);
        var x = queryNumericValue(iconNode, 'x', namespaces.gx);
        var y = queryNumericValue(iconNode, 'y', namespaces.gx);
        var w = queryNumericValue(iconNode, 'w', namespaces.gx);
        var h = queryNumericValue(iconNode, 'h', namespaces.gx);

        var hotSpotNode = queryFirstNode(node, 'hotSpot', namespaces.kml);
        var hotSpotX = queryNumericAttribute(hotSpotNode, 'x');
        var hotSpotY = queryNumericAttribute(hotSpotNode, 'y');
        var hotSpotXUnit = queryStringAttribute(hotSpotNode, 'xunits');
        var hotSpotYUnit = queryStringAttribute(hotSpotNode, 'yunits');

        var billboard = targetEntity.billboard;
        if (!defined(billboard)) {
            billboard = createDefaultBillboard();
            targetEntity.billboard = billboard;
        }

        billboard.image = icon;
        billboard.scale = scale;
        billboard.color = color;

        if (defined(x) || defined(y) || defined(w) || defined(h)) {
            billboard.imageSubRegion = new BoundingRectangle(x, y, w, h);
        }

        //GE treats a heading of zero as no heading
        //You can still point north using a 360 degree angle (or any multiple of 360)
        if (defined(heading) && heading !== 0) {
            billboard.rotation = CesiumMath.toRadians(-heading);
            billboard.alignedAxis = Cartesian3.UNIT_Z;
        }

        //Hotpot is the KML equivalent of pixel offset
        //The hotspot origin is the lower left, but we leave
        //our billboard origin at the center and simply
        //modify the pixel offset to take this into account
        scale = defaultValue(scale, 1.0);

        var xOffset;
        var yOffset;
        if (defined(hotSpotX)) {
            if (hotSpotXUnit === 'pixels') {
                xOffset = -hotSpotX * scale;
            } else if (hotSpotXUnit === 'insetPixels') {
                xOffset = (hotSpotX - BILLBOARD_SIZE) * scale;
            } else if (hotSpotXUnit === 'fraction') {
                xOffset = -hotSpotX * BILLBOARD_SIZE * scale;
            }
            xOffset += BILLBOARD_SIZE * 0.5 * scale;
        }

        if (defined(hotSpotY)) {
            if (hotSpotYUnit === 'pixels') {
                yOffset = hotSpotY * scale;
            } else if (hotSpotYUnit === 'insetPixels') {
                yOffset = (-hotSpotY + BILLBOARD_SIZE) * scale;
            } else if (hotSpotYUnit === 'fraction') {
                yOffset = hotSpotY * BILLBOARD_SIZE * scale;
            }

            yOffset -= BILLBOARD_SIZE * 0.5 * scale;
        }

        if (defined(xOffset) || defined(yOffset)) {
            billboard.pixelOffset = new Cartesian2(xOffset, yOffset);
        }
    }

    function applyStyle(dataSource, styleNode, targetEntity, sourceUri, uriResolver, query) {
        for (var i = 0, len = styleNode.childNodes.length; i < len; i++) {
            var node = styleNode.childNodes.item(i);
            if (node.localName === 'IconStyle') {
                processBillboardIcon(dataSource, node, targetEntity, sourceUri, uriResolver, query);
            } else if (node.localName === 'LabelStyle') {
                var label = targetEntity.label;
                if (!defined(label)) {
                    label = createDefaultLabel();
                    targetEntity.label = label;
                }
                label.scale = defaultValue(queryNumericValue(node, 'scale', namespaces.kml), label.scale);
                label.fillColor = defaultValue(queryColorValue(node, 'color', namespaces.kml), label.fillColor);
                label.text = targetEntity.name;
            } else if (node.localName === 'LineStyle') {
                var polyline = targetEntity.polyline;
                if (!defined(polyline)) {
                    polyline = new PolylineGraphics();
                    targetEntity.polyline = polyline;
                }
                polyline.width = queryNumericValue(node, 'width', namespaces.kml);
                polyline.material = queryColorValue(node, 'color', namespaces.kml);
                if (defined(queryColorValue(node, 'outerColor', namespaces.gx))) {
                    oneTimeWarning('kml-gx:outerColor', 'KML - gx:outerColor is not supported in a LineStyle');
                }
                if (defined(queryNumericValue(node, 'outerWidth', namespaces.gx))) {
                    oneTimeWarning('kml-gx:outerWidth', 'KML - gx:outerWidth is not supported in a LineStyle');
                }
                if (defined(queryNumericValue(node, 'physicalWidth', namespaces.gx))) {
                    oneTimeWarning('kml-gx:physicalWidth', 'KML - gx:physicalWidth is not supported in a LineStyle');
                }
                if (defined(queryBooleanValue(node, 'labelVisibility', namespaces.gx))) {
                    oneTimeWarning('kml-gx:labelVisibility', 'KML - gx:labelVisibility is not supported in a LineStyle');
                }
            } else if (node.localName === 'PolyStyle') {
                var polygon = targetEntity.polygon;
                if (!defined(polygon)) {
                    polygon = createDefaultPolygon();
                    targetEntity.polygon = polygon;
                }
                polygon.material = defaultValue(queryColorValue(node, 'color', namespaces.kml), polygon.material);
                polygon.fill = defaultValue(queryBooleanValue(node, 'fill', namespaces.kml), polygon.fill);
                polygon.outline = defaultValue(queryBooleanValue(node, 'outline', namespaces.kml), polygon.outline);
            } else if (node.localName === 'BalloonStyle') {
                var bgColor = defaultValue(parseColorString(queryStringValue(node, 'bgColor', namespaces.kml)), Color.WHITE);
                var textColor = defaultValue(parseColorString(queryStringValue(node, 'textColor', namespaces.kml)), Color.BLACK);
                var text = queryStringValue(node, 'text', namespaces.kml);

                //This is purely an internal property used in style processing,
                //it never ends up on the final entity.
                targetEntity.addProperty('balloonStyle');
                targetEntity.balloonStyle = {
                    bgColor : bgColor,
                    textColor : textColor,
                    text : text
                };
            } else if (node.localName === 'ListStyle') {
                var listItemType = queryStringValue(node, 'listItemType', namespaces.kml);
                if (listItemType === 'radioFolder' || listItemType === 'checkOffOnly') {
                    oneTimeWarning('kml-listStyle-' + listItemType, 'KML - Unsupported ListStyle with listItemType: ' + listItemType);
                }
            }
        }
    }

    //Processes and merges any inline styles for the provided node into the provided entity.
    function computeFinalStyle(entity, dataSource, placeMark, styleCollection, sourceUri, uriResolver, query) {
        var result = new Entity();
        var styleEntity;

        //Google earth seems to always use the last inline Style/StyleMap only
        var styleIndex = -1;
        var childNodes = placeMark.childNodes;
        var length = childNodes.length;
        for (var q = 0; q < length; q++) {
            var child = childNodes[q];
            if (child.localName === 'Style' || child.localName === 'StyleMap') {
                styleIndex = q;
            }
        }

        if (styleIndex !== -1) {
            var inlineStyleNode = childNodes[styleIndex];
            if (inlineStyleNode.localName === 'Style') {
                applyStyle(dataSource, inlineStyleNode, result, sourceUri, uriResolver, query);
            } else { // StyleMap
                var pairs = queryChildNodes(inlineStyleNode, 'Pair', namespaces.kml);
                for (var p = 0; p < pairs.length; p++) {
                    var pair = pairs[p];
                    var key = queryStringValue(pair, 'key', namespaces.kml);
                    if (key === 'normal') {
                        var styleUrl = queryStringValue(pair, 'styleUrl', namespaces.kml);
                        if (defined(styleUrl)) {
                            styleEntity = styleCollection.getById(styleUrl);
                            if (!defined(styleEntity)) {
                                styleEntity = styleCollection.getById('#' + styleUrl);
                            }
                            if (defined(styleEntity)) {
                                result.merge(styleEntity);
                            }
                        } else {
                            var node = queryFirstNode(pair, 'Style', namespaces.kml);
                            applyStyle(dataSource, node, result, sourceUri, uriResolver, query);
                        }
                    } else {
                        oneTimeWarning('kml-styleMap-' + key, 'KML - Unsupported StyleMap key: ' + key);
                    }
                }
            }
        }

        //Google earth seems to always use the first external style only.
        var externalStyle = queryStringValue(placeMark, 'styleUrl', namespaces.kml);
        if (defined(externalStyle)) {
            var id = externalStyle;
            if (externalStyle[0] !== '#' && externalStyle.indexOf('#') !== -1) {
                var tokens = externalStyle.split('#');
                var uri = tokens[0];
                if (defined(sourceUri)) {
                    uri = getAbsoluteUri(uri, getAbsoluteUri(sourceUri));
                }
                id = uri + '#' + tokens[1];
            }

            styleEntity = styleCollection.getById(id);
            if (!defined(styleEntity)) {
                styleEntity = styleCollection.getById('#' + id);
            }
            if (defined(styleEntity)) {
                result.merge(styleEntity);
            }
        }

        return result;
    }

    //Asynchronously processes an external style file.
    function processExternalStyles(dataSource, uri, styleCollection, query) {
        return loadXML(proxyUrl(uri, dataSource._proxy, query)).then(function(styleKml) {
            return processStyles(dataSource, styleKml, styleCollection, uri, true);
        });
    }

    //Processes all shared and external styles and stores
    //their id into the provided styleCollection.
    //Returns an array of promises that will resolve when
    //each style is loaded.
    function processStyles(dataSource, kml, styleCollection, sourceUri, isExternal, uriResolver, query) {
        var i;
        var id;
        var styleEntity;

        var node;
        var styleNodes = queryNodes(kml, 'Style', namespaces.kml);
        if (defined(styleNodes)) {
            var styleNodesLength = styleNodes.length;
            for (i = 0; i < styleNodesLength; i++) {
                node = styleNodes[i];
                id = queryStringAttribute(node, 'id');
                if (defined(id)) {
                    id = '#' + id;
                    if (isExternal && defined(sourceUri)) {
                        id = sourceUri + id;
                    }
                    if (!defined(styleCollection.getById(id))) {
                        styleEntity = new Entity({
                            id : id
                        });
                        styleCollection.add(styleEntity);
                        applyStyle(dataSource, node, styleEntity, sourceUri, uriResolver, query);
                    }
                }
            }
        }

        var styleMaps = queryNodes(kml, 'StyleMap', namespaces.kml);
        if (defined(styleMaps)) {
            var styleMapsLength = styleMaps.length;
            for (i = 0; i < styleMapsLength; i++) {
                var styleMap = styleMaps[i];
                id = queryStringAttribute(styleMap, 'id');
                if (defined(id)) {
                    var pairs = queryChildNodes(styleMap, 'Pair', namespaces.kml);
                    for (var p = 0; p < pairs.length; p++) {
                        var pair = pairs[p];
                        var key = queryStringValue(pair, 'key', namespaces.kml);
                        if (key === 'normal') {
                            id = '#' + id;
                            if (isExternal && defined(sourceUri)) {
                                id = sourceUri + id;
                            }
                            if (!defined(styleCollection.getById(id))) {
                                styleEntity = styleCollection.getOrCreateEntity(id);

                                var styleUrl = queryStringValue(pair, 'styleUrl', namespaces.kml);
                                if (defined(styleUrl)) {
                                    if (styleUrl[0] !== '#') {
                                        styleUrl = '#' + styleUrl;
                                    }

                                    if (isExternal && defined(sourceUri)) {
                                        styleUrl = sourceUri + styleUrl;
                                    }
                                    var base = styleCollection.getById(styleUrl);

                                    if (defined(base)) {
                                        styleEntity.merge(base);
                                    }
                                } else {
                                    node = queryFirstNode(pair, 'Style', namespaces.kml);
                                    applyStyle(dataSource, node, styleEntity, sourceUri, uriResolver, query);
                                }
                            }
                        } else {
                            oneTimeWarning('kml-styleMap-' + key, 'KML - Unsupported StyleMap key: ' + key);
                        }
                    }
                }
            }
        }

        var externalStyleHash = {};
        var promises = [];
        var styleUrlNodes = kml.getElementsByTagName('styleUrl');
        var styleUrlNodesLength = styleUrlNodes.length;
        for (i = 0; i < styleUrlNodesLength; i++) {
            var styleReference = styleUrlNodes[i].textContent;
            if (styleReference[0] !== '#') {
                //According to the spec, all local styles should start with a #
                //and everything else is an external style that has a # seperating
                //the URL of the document and the style.  However, Google Earth
                //also accepts styleUrls without a # as meaning a local style.
                var tokens = styleReference.split('#');
                if (tokens.length === 2) {
                    var uri = tokens[0];
                    if (!defined(externalStyleHash[uri])) {
                        if (defined(sourceUri)) {
                            uri = getAbsoluteUri(uri, getAbsoluteUri(sourceUri));
                        }
                        promises.push(processExternalStyles(dataSource, uri, styleCollection, query));
                    }
                }
            }
        }

        return promises;
    }

    function createDropLine(entityCollection, entity, styleEntity) {
        var entityPosition = new ReferenceProperty(entityCollection, entity.id, ['position']);
        var surfacePosition = new ScaledPositionProperty(entity.position);
        entity.polyline = defined(styleEntity.polyline) ? styleEntity.polyline.clone() : new PolylineGraphics();
        entity.polyline.positions = new PositionPropertyArray([entityPosition, surfacePosition]);
    }

    function heightReferenceFromAltitudeMode(altitudeMode, gxAltitudeMode) {
        if (!defined(altitudeMode) && !defined(gxAltitudeMode) || altitudeMode === 'clampToGround') {
            return HeightReference.CLAMP_TO_GROUND;
        }

        if (altitudeMode === 'relativeToGround') {
            return HeightReference.RELATIVE_TO_GROUND;
        }

        if (altitudeMode === 'absolute') {
            return HeightReference.NONE;
        }

        if (gxAltitudeMode === 'clampToSeaFloor') {
            oneTimeWarning('kml-gx:altitudeMode-clampToSeaFloor', 'KML - <gx:altitudeMode>:clampToSeaFloor is currently not supported, using <kml:altitudeMode>:clampToGround.');
            return HeightReference.CLAMP_TO_GROUND;
        }

        if (gxAltitudeMode === 'relativeToSeaFloor') {
            oneTimeWarning('kml-gx:altitudeMode-relativeToSeaFloor', 'KML - <gx:altitudeMode>:relativeToSeaFloor is currently not supported, using <kml:altitudeMode>:relativeToGround.');
            return HeightReference.RELATIVE_TO_GROUND;
        }

        if (defined(altitudeMode)) {
            oneTimeWarning('kml-altitudeMode-unknown', 'KML - Unknown <kml:altitudeMode>:' + altitudeMode + ', using <kml:altitudeMode>:CLAMP_TO_GROUND.');
        } else {
            oneTimeWarning('kml-gx:altitudeMode-unknown', 'KML - Unknown <gx:altitudeMode>:' + gxAltitudeMode + ', using <kml:altitudeMode>:CLAMP_TO_GROUND.');
        }

        // Clamp to ground is the default
        return HeightReference.CLAMP_TO_GROUND;
    }

    function createPositionPropertyFromAltitudeMode(property, altitudeMode, gxAltitudeMode) {
        if (gxAltitudeMode === 'relativeToSeaFloor' || altitudeMode === 'absolute' || altitudeMode === 'relativeToGround') {
            //Just return the ellipsoid referenced property until we support MSL
            return property;
        }

        if ((defined(altitudeMode) && altitudeMode !== 'clampToGround') || //
            (defined(gxAltitudeMode) && gxAltitudeMode !== 'clampToSeaFloor')) {
            oneTimeWarning('kml-altitudeMode-unknown', 'KML - Unknown altitudeMode: ' + defaultValue(altitudeMode, gxAltitudeMode));
        }

        // Clamp to ground is the default
        return new ScaledPositionProperty(property);
    }

    function createPositionPropertyArrayFromAltitudeMode(properties, altitudeMode, gxAltitudeMode) {
        if (!defined(properties)) {
            return undefined;
        }

        if (gxAltitudeMode === 'relativeToSeaFloor' || altitudeMode === 'absolute' || altitudeMode === 'relativeToGround') {
            //Just return the ellipsoid referenced property until we support MSL
            return properties;
        }

        if ((defined(altitudeMode) && altitudeMode !== 'clampToGround') || //
            (defined(gxAltitudeMode) && gxAltitudeMode !== 'clampToSeaFloor')) {
            oneTimeWarning('kml-altitudeMode-unknown', 'KML - Unknown altitudeMode: ' + defaultValue(altitudeMode, gxAltitudeMode));
        }

        // Clamp to ground is the default
        var propertiesLength = properties.length;
        for (var i = 0; i < propertiesLength; i++) {
            var property = properties[i];
            Ellipsoid.WGS84.scaleToGeodeticSurface(property, property);
        }
        return properties;
    }

    function processPositionGraphics(dataSource, entity, styleEntity, heightReference) {
        var label = entity.label;
        if (!defined(label)) {
            label = defined(styleEntity.label) ? styleEntity.label.clone() : createDefaultLabel();
            entity.label = label;
        }
        label.text = entity.name;

        var billboard = entity.billboard;
        if (!defined(billboard)) {
            billboard = defined(styleEntity.billboard) ? styleEntity.billboard.clone() : createDefaultBillboard();
            entity.billboard = billboard;
        }

        if (!defined(billboard.image)) {
            billboard.image = dataSource._pinBuilder.fromColor(Color.YELLOW, 64);
        }

        var scale = 1.0;
        if (defined(billboard.scale)) {
            scale = billboard.scale.getValue();
            if (scale !== 0) {
                label.pixelOffset = new Cartesian2((scale * 16) + 1, 0);
            } else {
                //Minor tweaks to better match Google Earth.
                label.pixelOffset = undefined;
                label.horizontalOrigin = undefined;
            }
        }

        if (defined(heightReference) && dataSource._clampToGround) {
            billboard.heightReference = heightReference;
            label.heightReference = heightReference;
        }
    }

    function processPathGraphics(dataSource, entity, styleEntity) {
        var path = entity.path;
        if (!defined(path)) {
            path = new PathGraphics();
            path.leadTime = 0;
            entity.path = path;
        }

        var polyline = styleEntity.polyline;
        if (defined(polyline)) {
            path.material = polyline.material;
            path.width = polyline.width;
        }
    }

    function processPoint(dataSource, entityCollection, geometryNode, entity, styleEntity) {
        var coordinatesString = queryStringValue(geometryNode, 'coordinates', namespaces.kml);
        var altitudeMode = queryStringValue(geometryNode, 'altitudeMode', namespaces.kml);
        var gxAltitudeMode = queryStringValue(geometryNode, 'altitudeMode', namespaces.gx);
        var extrude = queryBooleanValue(geometryNode, 'extrude', namespaces.kml);

        var position = readCoordinate(coordinatesString);

        entity.position = position;
        processPositionGraphics(dataSource, entity, styleEntity, heightReferenceFromAltitudeMode(altitudeMode, gxAltitudeMode));

        if (extrude && isExtrudable(altitudeMode, gxAltitudeMode)) {
            createDropLine(entityCollection, entity, styleEntity);
        }

        return true;
    }

    function processLineStringOrLinearRing(dataSource, entityCollection, geometryNode, entity, styleEntity) {
        var coordinatesNode = queryFirstNode(geometryNode, 'coordinates', namespaces.kml);
        var altitudeMode = queryStringValue(geometryNode, 'altitudeMode', namespaces.kml);
        var gxAltitudeMode = queryStringValue(geometryNode, 'altitudeMode', namespaces.gx);
        var extrude = queryBooleanValue(geometryNode, 'extrude', namespaces.kml);
        var tessellate = queryBooleanValue(geometryNode, 'tessellate', namespaces.kml);
        var canExtrude = isExtrudable(altitudeMode, gxAltitudeMode);

        if (defined(queryNumericValue(geometryNode, 'drawOrder', namespaces.gx))) {
            oneTimeWarning('kml-gx:drawOrder', 'KML - gx:drawOrder is not supported in LineStrings');
        }

        var coordinates = readCoordinates(coordinatesNode);
        var polyline = styleEntity.polyline;
        if (canExtrude && extrude) {
            var wall = new WallGraphics();
            entity.wall = wall;
            wall.positions = coordinates;
            var polygon = styleEntity.polygon;

            if (defined(polygon)) {
                wall.fill = polygon.fill;
                wall.material = polygon.material;
            }

            //Always outline walls so they show up in 2D.
            wall.outline = true;
            if (defined(polyline)) {
                wall.outlineColor = defined(polyline.material) ? polyline.material.color : Color.WHITE;
                wall.outlineWidth = polyline.width;
            } else if (defined(polygon)) {
                wall.outlineColor = defined(polygon.material) ? polygon.material.color : Color.WHITE;
            }
        } else if (dataSource._clampToGround && !canExtrude && tessellate) {
            var corridor = new CorridorGraphics();
            entity.corridor = corridor;
            corridor.positions = coordinates;
            if (defined(polyline)) {
                corridor.material = defined(polyline.material) ? polyline.material.color.getValue(Iso8601.MINIMUM_VALUE) : Color.WHITE;
                corridor.width = defaultValue(polyline.width, 1.0);
            } else {
                corridor.material = Color.WHITE;
                corridor.width = 1.0;
            }
        } else {
            polyline = defined(polyline) ? polyline.clone() : new PolylineGraphics();
            entity.polyline = polyline;
            polyline.positions = createPositionPropertyArrayFromAltitudeMode(coordinates, altitudeMode, gxAltitudeMode);
            if (!tessellate || canExtrude) {
                polyline.followSurface = false;
            }
        }

        return true;
    }

    function processPolygon(dataSource, entityCollection, geometryNode, entity, styleEntity) {
        var outerBoundaryIsNode = queryFirstNode(geometryNode, 'outerBoundaryIs', namespaces.kml);
        var linearRingNode = queryFirstNode(outerBoundaryIsNode, 'LinearRing', namespaces.kml);
        var coordinatesNode = queryFirstNode(linearRingNode, 'coordinates', namespaces.kml);
        var coordinates = readCoordinates(coordinatesNode);
        var extrude = queryBooleanValue(geometryNode, 'extrude', namespaces.kml);
        var altitudeMode = queryStringValue(geometryNode, 'altitudeMode', namespaces.kml);
        var gxAltitudeMode = queryStringValue(geometryNode, 'altitudeMode', namespaces.gx);
        var canExtrude = isExtrudable(altitudeMode, gxAltitudeMode);

        var polygon = defined(styleEntity.polygon) ? styleEntity.polygon.clone() : createDefaultPolygon();

        var polyline = styleEntity.polyline;
        if (defined(polyline)) {
            polygon.outlineColor = defined(polyline.material) ? polyline.material.color : Color.WHITE;
            polygon.outlineWidth = polyline.width;
        }
        entity.polygon = polygon;

        if (canExtrude) {
            polygon.perPositionHeight = true;
            polygon.extrudedHeight = extrude ? 0 : undefined;
        } else if (!dataSource._clampToGround) {
            polygon.height = 0;
        }

        if (defined(coordinates)) {
            var hierarchy = new PolygonHierarchy(coordinates);
            var innerBoundaryIsNodes = queryChildNodes(geometryNode, 'innerBoundaryIs', namespaces.kml);
            for (var j = 0; j < innerBoundaryIsNodes.length; j++) {
                linearRingNode = queryChildNodes(innerBoundaryIsNodes[j], 'LinearRing', namespaces.kml);
                for (var k = 0; k < linearRingNode.length; k++) {
                    coordinatesNode = queryFirstNode(linearRingNode[k], 'coordinates', namespaces.kml);
                    coordinates = readCoordinates(coordinatesNode);
                    if (defined(coordinates)) {
                        hierarchy.holes.push(new PolygonHierarchy(coordinates));
                    }
                }
            }
            polygon.hierarchy = hierarchy;
        }

        return true;
    }

    function processTrack(dataSource, entityCollection, geometryNode, entity, styleEntity) {
        var altitudeMode = queryStringValue(geometryNode, 'altitudeMode', namespaces.kml);
        var gxAltitudeMode = queryStringValue(geometryNode, 'altitudeMode', namespaces.gx);
        var coordNodes = queryChildNodes(geometryNode, 'coord', namespaces.gx);
        var angleNodes = queryChildNodes(geometryNode, 'angles', namespaces.gx);
        var timeNodes = queryChildNodes(geometryNode, 'when', namespaces.kml);
        var extrude = queryBooleanValue(geometryNode, 'extrude', namespaces.kml);
        var canExtrude = isExtrudable(altitudeMode, gxAltitudeMode);

        if (angleNodes.length > 0) {
            oneTimeWarning('kml-gx:angles', 'KML - gx:angles are not supported in gx:Tracks');
        }

        var length = Math.min(coordNodes.length, timeNodes.length);
        var coordinates = [];
        var times = [];
        for (var i = 0; i < length; i++) {
            var position = readCoordinate(coordNodes[i].textContent);
            coordinates.push(position);
            times.push(JulianDate.fromIso8601(timeNodes[i].textContent));
        }
        var property = new SampledPositionProperty();
        property.addSamples(times, coordinates);
        entity.position = property;
        processPositionGraphics(dataSource, entity, styleEntity, heightReferenceFromAltitudeMode(altitudeMode, gxAltitudeMode));
        processPathGraphics(dataSource, entity, styleEntity);

        entity.availability = new TimeIntervalCollection();

        if (timeNodes.length > 0) {
            entity.availability.addInterval(new TimeInterval({
                start : times[0],
                stop : times[times.length - 1]
            }));
        }

        if (canExtrude && extrude) {
            createDropLine(entityCollection, entity, styleEntity);
        }

        return true;
    }

    function addToMultiTrack(times, positions, composite, availability, dropShowProperty, extrude, altitudeMode, gxAltitudeMode, includeEndPoints) {
        var start = times[0];
        var stop = times[times.length - 1];

        var data = new SampledPositionProperty();
        data.addSamples(times, positions);

        composite.intervals.addInterval(new TimeInterval({
            start : start,
            stop : stop,
            isStartIncluded : includeEndPoints,
            isStopIncluded : includeEndPoints,
            data : createPositionPropertyFromAltitudeMode(data, altitudeMode, gxAltitudeMode)
        }));
        availability.addInterval(new TimeInterval({
            start : start,
            stop : stop,
            isStartIncluded : includeEndPoints,
            isStopIncluded : includeEndPoints
        }));
        dropShowProperty.intervals.addInterval(new TimeInterval({
            start : start,
            stop : stop,
            isStartIncluded : includeEndPoints,
            isStopIncluded : includeEndPoints,
            data : extrude
        }));
    }

    function processMultiTrack(dataSource, entityCollection, geometryNode, entity, styleEntity) {
        // Multitrack options do not work in GE as detailed in the spec,
        // rather than altitudeMode being at the MultiTrack level,
        // GE just defers all settings to the underlying track.

        var interpolate = queryBooleanValue(geometryNode, 'interpolate', namespaces.gx);
        var trackNodes = queryChildNodes(geometryNode, 'Track', namespaces.gx);

        var times;
        var lastStop;
        var lastStopPosition;
        var needDropLine = false;
        var dropShowProperty = new TimeIntervalCollectionProperty();
        var availability = new TimeIntervalCollection();
        var composite = new CompositePositionProperty();
        for (var i = 0, len = trackNodes.length; i < len; i++) {
            var trackNode = trackNodes[i];
            var timeNodes = queryChildNodes(trackNode, 'when', namespaces.kml);
            var coordNodes = queryChildNodes(trackNode, 'coord', namespaces.gx);
            var altitudeMode = queryStringValue(trackNode, 'altitudeMode', namespaces.kml);
            var gxAltitudeMode = queryStringValue(trackNode, 'altitudeMode', namespaces.gx);
            var canExtrude = isExtrudable(altitudeMode, gxAltitudeMode);
            var extrude = queryBooleanValue(trackNode, 'extrude', namespaces.kml);

            var length = Math.min(coordNodes.length, timeNodes.length);

            var positions = [];
            times = [];
            for (var x = 0; x < length; x++) {
                var position = readCoordinate(coordNodes[x].textContent);
                positions.push(position);
                times.push(JulianDate.fromIso8601(timeNodes[x].textContent));
            }

            if (interpolate) {
                //If we are interpolating, then we need to fill in the end of
                //the last track and the beginning of this one with a sampled
                //property.  From testing in Google Earth, this property
                //is never extruded and always absolute.
                if (defined(lastStop)) {
                    addToMultiTrack([lastStop, times[0]], [lastStopPosition, positions[0]], composite, availability, dropShowProperty, false, 'absolute', undefined, false);
                }
                lastStop = times[length - 1];
                lastStopPosition = positions[positions.length - 1];
            }

            addToMultiTrack(times, positions, composite, availability, dropShowProperty, canExtrude && extrude, altitudeMode, gxAltitudeMode, true);
            needDropLine = needDropLine || (canExtrude && extrude);
        }

        entity.availability = availability;
        entity.position = composite;
        processPositionGraphics(dataSource, entity, styleEntity);
        processPathGraphics(dataSource, entity, styleEntity);
        if (needDropLine) {
            createDropLine(entityCollection, entity, styleEntity);
            entity.polyline.show = dropShowProperty;
        }

        return true;
    }

    var geometryTypes = {
        Point : processPoint,
        LineString : processLineStringOrLinearRing,
        LinearRing : processLineStringOrLinearRing,
        Polygon : processPolygon,
        Track : processTrack,
        MultiTrack : processMultiTrack,
        MultiGeometry : processMultiGeometry,
        Model : processUnsupportedGeometry
    };

    function processMultiGeometry(dataSource, entityCollection, geometryNode, entity, styleEntity, context) {
        var childNodes = geometryNode.childNodes;
        var hasGeometry = false;
        for (var i = 0, len = childNodes.length; i < len; i++) {
            var childNode = childNodes.item(i);
            var geometryProcessor = geometryTypes[childNode.localName];
            if (defined(geometryProcessor)) {
                var childEntity = createEntity(childNode, entityCollection, context);
                childEntity.parent = entity;
                childEntity.name = entity.name;
                childEntity.availability = entity.availability;
                childEntity.description = entity.description;
                childEntity.kml = entity.kml;
                if (geometryProcessor(dataSource, entityCollection, childNode, childEntity, styleEntity)) {
                    hasGeometry = true;
                }
            }
        }

        return hasGeometry;
    }

    function processUnsupportedGeometry(dataSource, entityCollection, geometryNode, entity, styleEntity) {
        oneTimeWarning('kml-unsupportedGeometry', 'KML - Unsupported geometry: ' + geometryNode.localName);
        return false;
    }

    function processExtendedData(node, entity) {
        var extendedDataNode = queryFirstNode(node, 'ExtendedData', namespaces.kml);

        if (!defined(extendedDataNode)) {
            return undefined;
        }

        if (defined(queryFirstNode(extendedDataNode, 'SchemaData', namespaces.kml))) {
            oneTimeWarning('kml-schemaData', 'KML - SchemaData is unsupported');
        }
        if (defined(queryStringAttribute(extendedDataNode, 'xmlns:prefix'))) {
            oneTimeWarning('kml-extendedData', 'KML - ExtendedData with xmlns:prefix is unsupported');
        }

        var result = {};
        var dataNodes = queryChildNodes(extendedDataNode, 'Data', namespaces.kml);
        if (defined(dataNodes)) {
            var length = dataNodes.length;
            for (var i = 0; i < length; i++) {
                var dataNode = dataNodes[i];
                var name = queryStringAttribute(dataNode, 'name');
                if (defined(name)) {
                    result[name] = {
                        displayName : queryStringValue(dataNode, 'displayName', namespaces.kml),
                        value : queryStringValue(dataNode, 'value', namespaces.kml)
                    };
                }
            }
        }
        entity.kml.extendedData = result;
    }

    var scratchDiv = document.createElement('div');

    function processDescription(node, entity, styleEntity, uriResolver, proxy, sourceUri) {
        var i;
        var key;
        var keys;

        var kmlData = entity.kml;
        var extendedData = kmlData.extendedData;
        var description = queryStringValue(node, 'description', namespaces.kml);

        var balloonStyle = defaultValue(entity.balloonStyle, styleEntity.balloonStyle);

        var background = Color.WHITE;
        var foreground = Color.BLACK;
        var text = description;

        if (defined(balloonStyle)) {
            background = defaultValue(balloonStyle.bgColor, Color.WHITE);
            foreground = defaultValue(balloonStyle.textColor, Color.BLACK);
            text = defaultValue(balloonStyle.text, description);
        }

        var value;
        if (defined(text)) {
            text = text.replace('$[name]', defaultValue(entity.name, ''));
            text = text.replace('$[description]', defaultValue(description, ''));
            text = text.replace('$[address]', defaultValue(kmlData.address, ''));
            text = text.replace('$[Snippet]', defaultValue(kmlData.snippet, ''));
            text = text.replace('$[id]', entity.id);

            //While not explicitly defined by the OGC spec, in Google Earth
            //The appearance of geDirections adds the directions to/from links
            //We simply replace this string with nothing.
            text = text.replace('$[geDirections]', '');

            if (defined(extendedData)) {
                var matches = text.match(/\$\[.+?\]/g);
                if (matches !== null) {
                    for (i = 0; i < matches.length; i++) {
                        var token = matches[i];
                        var propertyName = token.substr(2, token.length - 3);
                        var isDisplayName = /\/displayName$/.test(propertyName);
                        propertyName = propertyName.replace(/\/displayName$/, '');

                        value = extendedData[propertyName];
                        if (defined(value)) {
                            value = isDisplayName ? value.displayName : value.value;
                        }
                        if (defined(value)) {
                            text = text.replace(token, defaultValue(value, ''));
                        }
                    }
                }
            }
        } else if (defined(extendedData)) {
            //If no description exists, build a table out of the extended data
            keys = Object.keys(extendedData);
            if (keys.length > 0) {
                text = '<table class="cesium-infoBox-defaultTable cesium-infoBox-defaultTable-lighter"><tbody>';
                for (i = 0; i < keys.length; i++) {
                    key = keys[i];
                    value = extendedData[key];
                    text += '<tr><th>' + defaultValue(value.displayName, key) + '</th><td>' + defaultValue(value.value, '') + '</td></tr>';
                }
                text += '</tbody></table>';
            }
        }

        if (!defined(text)) {
            //No description
            return;
        }

        //Turns non-explicit links into clickable links.
        text = autolinker.link(text);

        //Use a temporary div to manipulate the links
        //so that they open in a new window.
        scratchDiv.innerHTML = text;
        var links = scratchDiv.querySelectorAll('a');
        for (i = 0; i < links.length; i++) {
            links[i].setAttribute('target', '_blank');
        }

        //Rewrite any KMZ embedded urls
        if (defined(uriResolver) && uriResolver.keys.length > 1) {
            embedDataUris(scratchDiv, 'a', 'href', uriResolver);
            embedDataUris(scratchDiv, 'img', 'src', uriResolver);
        }

        //Make relative urls absolute using the sourceUri
        applyBasePath(scratchDiv, 'a', 'href', proxy, sourceUri);
        applyBasePath(scratchDiv, 'img', 'src', proxy, sourceUri);

        var tmp = '<div class="cesium-infoBox-description-lighter" style="';
        tmp += 'overflow:auto;';
        tmp += 'word-wrap:break-word;';
        tmp += 'background-color:' + background.toCssColorString() + ';';
        tmp += 'color:' + foreground.toCssColorString() + ';';
        tmp += '">';
        tmp += scratchDiv.innerHTML + '</div>';
        scratchDiv.innerHTML = '';

        //Set the final HTML as the description.
        entity.description = tmp;
    }

    function processFeature(dataSource, parent, featureNode, entityCollection, styleCollection, sourceUri, uriResolver, promises, context, query) {
        var entity = createEntity(featureNode, entityCollection, context);
        var kmlData = entity.kml;
        var styleEntity = computeFinalStyle(entity, dataSource, featureNode, styleCollection, sourceUri, uriResolver, query);

        var name = queryStringValue(featureNode, 'name', namespaces.kml);
        entity.name = name;
        entity.parent = parent;

        var availability = processTimeSpan(featureNode);
        if (!defined(availability)) {
            availability = processTimeStamp(featureNode);
        }
        entity.availability = availability;

        mergeAvailabilityWithParent(entity);

        // Per KML spec "A Feature is visible only if it and all its ancestors are visible."
        function ancestryIsVisible(parentEntity) {
            if (!parentEntity) {
                return true;
            }
            return parentEntity.show && ancestryIsVisible(parentEntity.parent);
        }

        var visibility = queryBooleanValue(featureNode, 'visibility', namespaces.kml);
        entity.show = ancestryIsVisible(parent) && defaultValue(visibility, true);
        //var open = queryBooleanValue(featureNode, 'open', namespaces.kml);

        var authorNode = queryFirstNode(featureNode, 'author', namespaces.atom);
        var author = kmlData.author;
        author.name = queryStringValue(authorNode, 'name', namespaces.atom);
        author.uri = queryStringValue(authorNode, 'uri', namespaces.atom);
        author.email = queryStringValue(authorNode, 'email', namespaces.atom);

        var linkNode = queryFirstNode(featureNode, 'link', namespaces.atom);
        var link = kmlData.link;
        link.href = queryStringAttribute(linkNode, 'href');
        link.hreflang = queryStringAttribute(linkNode, 'hreflang');
        link.rel = queryStringAttribute(linkNode, 'rel');
        link.type = queryStringAttribute(linkNode, 'type');
        link.title = queryStringAttribute(linkNode, 'title');
        link.length = queryStringAttribute(linkNode, 'length');

        kmlData.address = queryStringValue(featureNode, 'address', namespaces.kml);
        kmlData.phoneNumber = queryStringValue(featureNode, 'phoneNumber', namespaces.kml);
        kmlData.snippet = queryStringValue(featureNode, 'Snippet', namespaces.kml);

        processExtendedData(featureNode, entity);
        processDescription(featureNode, entity, styleEntity, uriResolver, dataSource._proxy, sourceUri);
        processLookAt(featureNode, entity);
        processCamera(featureNode, entity);

        if (defined(queryFirstNode(featureNode, 'Region', namespaces.kml))) {
            oneTimeWarning('kml-region', 'KML - Placemark Regions are unsupported');
        }

        return {
            entity : entity,
            styleEntity : styleEntity
        };
    }

    // Ensure Specs/Data/KML/unsupported.kml is kept up to date with these supported types
    var featureTypes = {
        Document : processDocument,
        Folder : processFolder,
        Placemark : processPlacemark,
        NetworkLink : processNetworkLink,
        GroundOverlay : processGroundOverlay,
        PhotoOverlay : processUnsupportedFeature,
        ScreenOverlay : processUnsupportedFeature,
        Tour : processTour
    };

    function processDocument(dataSource, parent, node, entityCollection, styleCollection, sourceUri, uriResolver, promises, context, query) {
        var featureTypeNames = Object.keys(featureTypes);
        var featureTypeNamesLength = featureTypeNames.length;

        for (var i = 0; i < featureTypeNamesLength; i++) {
            var featureName = featureTypeNames[i];
            var processFeatureNode = featureTypes[featureName];

            var childNodes = node.childNodes;
            var length = childNodes.length;
            for (var q = 0; q < length; q++) {
                var child = childNodes[q];
                if (child.localName === featureName &&
                    ((namespaces.kml.indexOf(child.namespaceURI) !== -1) || (namespaces.gx.indexOf(child.namespaceURI) !== -1))) {
                    processFeatureNode(dataSource, parent, child, entityCollection, styleCollection, sourceUri, uriResolver, promises, context, query);
                }
            }
        }
    }

    function processFolder(dataSource, parent, node, entityCollection, styleCollection, sourceUri, uriResolver, promises, context, query) {
        var r = processFeature(dataSource, parent, node, entityCollection, styleCollection, sourceUri, uriResolver, promises, context, query);
        processDocument(dataSource, r.entity, node, entityCollection, styleCollection, sourceUri, uriResolver, promises, context, query);
    }

    function processPlacemark(dataSource, parent, placemark, entityCollection, styleCollection, sourceUri, uriResolver, promises, context, query) {
        var r = processFeature(dataSource, parent, placemark, entityCollection, styleCollection, sourceUri, uriResolver, promises, context, query);
        var entity = r.entity;
        var styleEntity = r.styleEntity;

        var hasGeometry = false;
        var childNodes = placemark.childNodes;
        for (var i = 0, len = childNodes.length; i < len && !hasGeometry; i++) {
            var childNode = childNodes.item(i);
            var geometryProcessor = geometryTypes[childNode.localName];
            if (defined(geometryProcessor)) {
                // pass the placemark entity id as a context for case of defining multiple child entities together to handle case
                // where some malformed kmls reuse the same id across placemarks, which works in GE, but is not technically to spec.
                geometryProcessor(dataSource, entityCollection, childNode, entity, styleEntity, entity.id);
                hasGeometry = true;
            }
        }

        if (!hasGeometry) {
            entity.merge(styleEntity);
            processPositionGraphics(dataSource, entity, styleEntity);
        }
    }

    var playlistNodeProcessors = {
        FlyTo: processTourFlyTo,
        Wait: processTourWait,
        SoundCue: processTourUnsupportedNode,
        AnimatedUpdate: processTourUnsupportedNode,
        TourControl: processTourUnsupportedNode
    };

    function processTour(dataSource, parent, node, entityCollection, styleCollection, sourceUri, uriResolver, promises, context) {
        var name = queryStringValue(node, 'name', namespaces.kml);
        var id = queryStringAttribute(node, 'id');
        var tour = new KmlTour(name, id);

        var playlistNode = queryFirstNode(node, 'Playlist', namespaces.gx);
        if(playlistNode) {
            var childNodes = playlistNode.childNodes;
            for(var i = 0; i < childNodes.length; i++) {
                var entryNode = childNodes[i];
                if (entryNode.localName) {
                    var playlistNodeProcessor = playlistNodeProcessors[entryNode.localName];
                    if (playlistNodeProcessor) {
                        playlistNodeProcessor(tour, entryNode);
                    }
                    else {
                        console.log('Unknown KML Tour playlist entry type ' + entryNode.localName);
                    }
                }
            }
        }

        if (!defined(dataSource.kmlTours)) {
            dataSource.kmlTours = [];
        }

        dataSource.kmlTours.push(tour);
    }

    function processTourUnsupportedNode(tour, entryNode) {
        oneTimeWarning('KML Tour unsupported node ' + entryNode.localName);
    }

    function processTourWait(tour, entryNode) {
        var duration = queryNumericValue(entryNode, 'duration', namespaces.gx);
        tour.addPlaylistEntry(new KmlTourWait(duration));
    }

    function processTourFlyTo(tour, entryNode) {
        var duration = queryNumericValue(entryNode, 'duration', namespaces.gx);
        var flyToMode = queryStringValue(entryNode, 'flyToMode', namespaces.gx);

        var t = {kml: {}};

        processLookAt(entryNode, t);
        processCamera(entryNode, t);

        var view = t.kml.lookAt || t.kml.camera;

        var flyto = new KmlTourFlyTo(duration, flyToMode, view);
        tour.addPlaylistEntry(flyto);
    }

    function processCamera(featureNode, entity) {
        var camera = queryFirstNode(featureNode, 'Camera', namespaces.kml);
        if(defined(camera)) {
            var lon = defaultValue(queryNumericValue(camera, 'longitude', namespaces.kml), 0.0);
            var lat = defaultValue(queryNumericValue(camera, 'latitude', namespaces.kml), 0.0);
            var altitude = defaultValue(queryNumericValue(camera, 'altitude', namespaces.kml), 0.0);

            var heading = defaultValue(queryNumericValue(camera, 'heading', namespaces.kml), 0.0);
            var tilt = defaultValue(queryNumericValue(camera, 'tilt', namespaces.kml), 0.0);
            var roll = defaultValue(queryNumericValue(camera, 'roll', namespaces.kml), 0.0);

            var position = Cartesian3.fromDegrees(lon, lat, altitude);
            var hpr = HeadingPitchRoll.fromDegrees(heading, tilt - 90.0, roll);

            entity.kml.camera = new KmlCamera(position, hpr);
        }
    }

    function processLookAt(featureNode, entity) {
        var lookAt = queryFirstNode(featureNode, 'LookAt', namespaces.kml);
        if(defined(lookAt)) {
            var lon = defaultValue(queryNumericValue(lookAt, 'longitude', namespaces.kml), 0.0);
            var lat = defaultValue(queryNumericValue(lookAt, 'latitude', namespaces.kml), 0.0);
            var altitude = defaultValue(queryNumericValue(lookAt, 'altitude', namespaces.kml), 0.0);
            var heading = queryNumericValue(lookAt, 'heading', namespaces.kml);
            var tilt = queryNumericValue(lookAt, 'tilt', namespaces.kml);
            var range = defaultValue(queryNumericValue(lookAt, 'range', namespaces.kml), 0.0);

            tilt = CesiumMath.toRadians(defaultValue(tilt, 0.0));
            heading = CesiumMath.toRadians(defaultValue(heading, 0.0));

            var hpr = new HeadingPitchRange(heading, tilt - 90.0, range);
            var viewPoint = Cartesian3.fromDegrees(lon, lat, altitude);

            entity.kml.lookAt = new KmlLookAt(viewPoint, hpr);
        }
    }

    function processGroundOverlay(dataSource, parent, groundOverlay, entityCollection, styleCollection, sourceUri, uriResolver, promises, context, query) {
        var r = processFeature(dataSource, parent, groundOverlay, entityCollection, styleCollection, sourceUri, uriResolver, promises, context, query);
        var entity = r.entity;

        var geometry;
        var isLatLonQuad = false;

        var positions = readCoordinates(queryFirstNode(groundOverlay, 'LatLonQuad', namespaces.gx));
        if (defined(positions)) {
            geometry = createDefaultPolygon();
            geometry.hierarchy = new PolygonHierarchy(positions);
            entity.polygon = geometry;
            isLatLonQuad = true;
        } else {
            geometry = new RectangleGraphics();
            entity.rectangle = geometry;

            var latLonBox = queryFirstNode(groundOverlay, 'LatLonBox', namespaces.kml);
            if (defined(latLonBox)) {
                var west = queryNumericValue(latLonBox, 'west', namespaces.kml);
                var south = queryNumericValue(latLonBox, 'south', namespaces.kml);
                var east = queryNumericValue(latLonBox, 'east', namespaces.kml);
                var north = queryNumericValue(latLonBox, 'north', namespaces.kml);

                if (defined(west)) {
                    west = CesiumMath.negativePiToPi(CesiumMath.toRadians(west));
                }
                if (defined(south)) {
                    south = CesiumMath.clampToLatitudeRange(CesiumMath.toRadians(south));
                }
                if (defined(east)) {
                    east = CesiumMath.negativePiToPi(CesiumMath.toRadians(east));
                }
                if (defined(north)) {
                    north = CesiumMath.clampToLatitudeRange(CesiumMath.toRadians(north));
                }
                geometry.coordinates = new Rectangle(west, south, east, north);

                var rotation = queryNumericValue(latLonBox, 'rotation', namespaces.kml);
                if (defined(rotation)) {
                    geometry.rotation = CesiumMath.toRadians(rotation);
                }
            }
        }

        var iconNode = queryFirstNode(groundOverlay, 'Icon', namespaces.kml);
        var href = getIconHref(iconNode, dataSource, sourceUri, uriResolver, true, query);
        if (defined(href)) {
            if (isLatLonQuad) {
                oneTimeWarning('kml-gx:LatLonQuad', 'KML - gx:LatLonQuad Icon does not support texture projection.');
            }
            var x = queryNumericValue(iconNode, 'x', namespaces.gx);
            var y = queryNumericValue(iconNode, 'y', namespaces.gx);
            var w = queryNumericValue(iconNode, 'w', namespaces.gx);
            var h = queryNumericValue(iconNode, 'h', namespaces.gx);

            if (defined(x) || defined(y) || defined(w) || defined(h)) {
                oneTimeWarning('kml-groundOverlay-xywh', 'KML - gx:x, gx:y, gx:w, gx:h aren\'t supported for GroundOverlays');
            }

            geometry.material = href;
            geometry.material.color = queryColorValue(groundOverlay, 'color', namespaces.kml);
            geometry.material.transparent = true;
        } else {
            geometry.material = queryColorValue(groundOverlay, 'color', namespaces.kml);
        }

        var altitudeMode = queryStringValue(groundOverlay, 'altitudeMode', namespaces.kml);

        if (defined(altitudeMode)) {
            if (altitudeMode === 'absolute') {
                //Use height above ellipsoid until we support MSL.
                geometry.height = queryNumericValue(groundOverlay, 'altitude', namespaces.kml);
            } else if (altitudeMode !== 'clampToGround') {
                oneTimeWarning('kml-altitudeMode-unknown', 'KML - Unknown altitudeMode: ' + altitudeMode);
            }
            // else just use the default of 0 until we support 'clampToGround'
        } else {
            altitudeMode = queryStringValue(groundOverlay, 'altitudeMode', namespaces.gx);
            if (altitudeMode === 'relativeToSeaFloor') {
                oneTimeWarning('kml-altitudeMode-relativeToSeaFloor', 'KML - altitudeMode relativeToSeaFloor is currently not supported, treating as absolute.');
                geometry.height = queryNumericValue(groundOverlay, 'altitude', namespaces.kml);
            } else if (altitudeMode === 'clampToSeaFloor') {
                oneTimeWarning('kml-altitudeMode-clampToSeaFloor', 'KML - altitudeMode clampToSeaFloor is currently not supported, treating as clampToGround.');
            } else if (defined(altitudeMode)) {
                oneTimeWarning('kml-altitudeMode-unknown', 'KML - Unknown altitudeMode: ' + altitudeMode);
            }
        }
    }

    function processUnsupportedFeature(dataSource, parent, node, entityCollection, styleCollection, sourceUri, uriResolver, promises, context) {
        dataSource._unsupportedNode.raiseEvent(dataSource, parent, node, entityCollection, styleCollection, sourceUri, uriResolver);
        oneTimeWarning('kml-unsupportedFeature-' + node.nodeName, 'KML - Unsupported feature: ' + node.nodeName);
    }

    var RefreshMode = {
        INTERVAL : 0,
        EXPIRE : 1,
        STOP : 2
    };

    function cleanupString(s) {
        if (!defined(s) || s.length === 0) {
            return '';
        }

        var sFirst = s[0];
        if (sFirst === '&') {
            s.splice(0, 1);
        }

        if (sFirst !== '?') {
            s = '?' + s;
        }

        return s;
    }

    function makeQueryString(string1, string2) {
        var result = '';
        if ((defined(string1) && string1.length > 0) || (defined(string2) && string2.length > 0)) {
            result += joinUrls(cleanupString(string1), cleanupString(string2), false);
        }

        return result;
    }

    var zeroRectangle = new Rectangle();
    var scratchCartographic = new Cartographic();
    var scratchCartesian2 = new Cartesian2();
    var scratchCartesian3 = new Cartesian3();

    function processNetworkLinkQueryString(camera, canvas, queryString, viewBoundScale, bbox) {
        function fixLatitude(value) {
            if (value < -CesiumMath.PI_OVER_TWO) {
                return -CesiumMath.PI_OVER_TWO;
            } else if (value > CesiumMath.PI_OVER_TWO) {
                return CesiumMath.PI_OVER_TWO;
            }
            return value;
        }

        function fixLongitude(value) {
            if (value > CesiumMath.PI) {
                return value - CesiumMath.TWO_PI;
            } else if (value < -CesiumMath.PI) {
                return value + CesiumMath.TWO_PI;
            }

            return value;
        }

        if (defined(camera) && camera._mode !== SceneMode.MORPHING) {
            var wgs84 = Ellipsoid.WGS84;
            var centerCartesian;
            var centerCartographic;

            bbox = defaultValue(bbox, zeroRectangle);
            if (defined(canvas)) {
                scratchCartesian2.x = canvas.clientWidth * 0.5;
                scratchCartesian2.y = canvas.clientHeight * 0.5;
                centerCartesian = camera.pickEllipsoid(scratchCartesian2, wgs84, scratchCartesian3);
            }

            if (defined(centerCartesian)) {
                centerCartographic = wgs84.cartesianToCartographic(centerCartesian, scratchCartographic);
            } else {
                centerCartographic = Rectangle.center(bbox, scratchCartographic);
                centerCartesian = wgs84.cartographicToCartesian(centerCartographic);
            }

            if (defined(viewBoundScale) && !CesiumMath.equalsEpsilon(viewBoundScale, 1.0, CesiumMath.EPSILON9)) {
                var newHalfWidth = bbox.width * viewBoundScale * 0.5;
                var newHalfHeight = bbox.height * viewBoundScale * 0.5;
                bbox = new Rectangle(fixLongitude(centerCartographic.longitude - newHalfWidth),
                    fixLatitude(centerCartographic.latitude - newHalfHeight),
                    fixLongitude(centerCartographic.longitude + newHalfWidth),
                    fixLatitude(centerCartographic.latitude + newHalfHeight)
                );
            }

            queryString = queryString.replace('[bboxWest]', CesiumMath.toDegrees(bbox.west).toString());
            queryString = queryString.replace('[bboxSouth]', CesiumMath.toDegrees(bbox.south).toString());
            queryString = queryString.replace('[bboxEast]', CesiumMath.toDegrees(bbox.east).toString());
            queryString = queryString.replace('[bboxNorth]', CesiumMath.toDegrees(bbox.north).toString());

            var lon = CesiumMath.toDegrees(centerCartographic.longitude).toString();
            var lat = CesiumMath.toDegrees(centerCartographic.latitude).toString();
            queryString = queryString.replace('[lookatLon]', lon);
            queryString = queryString.replace('[lookatLat]', lat);
            queryString = queryString.replace('[lookatTilt]', CesiumMath.toDegrees(camera.pitch).toString());
            queryString = queryString.replace('[lookatHeading]', CesiumMath.toDegrees(camera.heading).toString());
            queryString = queryString.replace('[lookatRange]', Cartesian3.distance(camera.positionWC, centerCartesian));
            queryString = queryString.replace('[lookatTerrainLon]', lon);
            queryString = queryString.replace('[lookatTerrainLat]', lat);
            queryString = queryString.replace('[lookatTerrainAlt]', centerCartographic.height.toString());

            wgs84.cartesianToCartographic(camera.positionWC, scratchCartographic);
            queryString = queryString.replace('[cameraLon]', CesiumMath.toDegrees(scratchCartographic.longitude).toString());
            queryString = queryString.replace('[cameraLat]', CesiumMath.toDegrees(scratchCartographic.latitude).toString());
            queryString = queryString.replace('[cameraAlt]', CesiumMath.toDegrees(scratchCartographic.height).toString());

            var frustum = camera.frustum;
            var aspectRatio = frustum.aspectRatio;
            var horizFov = '';
            var vertFov = '';
            if (defined(aspectRatio)) {
                var fov = CesiumMath.toDegrees(frustum.fov);
                if (aspectRatio > 1.0) {
                    horizFov = fov;
                    vertFov = fov / aspectRatio;
                } else {
                    vertFov = fov;
                    horizFov = fov * aspectRatio;
                }
            }
            queryString = queryString.replace('[horizFov]', horizFov.toString());
            queryString = queryString.replace('[vertFov]', vertFov.toString());
        } else {
            queryString = queryString.replace('[bboxWest]', '-180');
            queryString = queryString.replace('[bboxSouth]', '-90');
            queryString = queryString.replace('[bboxEast]', '180');
            queryString = queryString.replace('[bboxNorth]', '90');

            queryString = queryString.replace('[lookatLon]', '');
            queryString = queryString.replace('[lookatLat]', '');
            queryString = queryString.replace('[lookatRange]', '');
            queryString = queryString.replace('[lookatTilt]', '');
            queryString = queryString.replace('[lookatHeading]', '');
            queryString = queryString.replace('[lookatTerrainLon]', '');
            queryString = queryString.replace('[lookatTerrainLat]', '');
            queryString = queryString.replace('[lookatTerrainAlt]', '');

            queryString = queryString.replace('[cameraLon]', '');
            queryString = queryString.replace('[cameraLat]', '');
            queryString = queryString.replace('[cameraAlt]', '');
            queryString = queryString.replace('[horizFov]', '');
            queryString = queryString.replace('[vertFov]', '');
        }

        if (defined(canvas)) {
            queryString = queryString.replace('[horizPixels]', canvas.clientWidth);
            queryString = queryString.replace('[vertPixels]', canvas.clientHeight);
        } else {
            queryString = queryString.replace('[horizPixels]', '');
            queryString = queryString.replace('[vertPixels]', '');
        }

        queryString = queryString.replace('[terrainEnabled]', '1');
        queryString = queryString.replace('[clientVersion]', '1');
        queryString = queryString.replace('[kmlVersion]', '2.2');
        queryString = queryString.replace('[clientName]', 'Cesium');
        queryString = queryString.replace('[language]', 'English');

        return queryString;
    }

    function processNetworkLink(dataSource, parent, node, entityCollection, styleCollection, sourceUri, uriResolver, promises, context, query) {
        var r = processFeature(dataSource, parent, node, entityCollection, styleCollection, sourceUri, uriResolver, promises, context, query);
        var networkEntity = r.entity;

        var link = queryFirstNode(node, 'Link', namespaces.kml);

        if (!defined(link)) {
            link = queryFirstNode(node, 'Url', namespaces.kml);
        }
        if (defined(link)) {
            var href = queryStringValue(link, 'href', namespaces.kml);
            var viewRefreshMode;
            var viewBoundScale;
            var queryString;
            if (defined(href)) {
                var newSourceUri = href;
                href = resolveHref(href, undefined, sourceUri, uriResolver, query);
                var linkUrl;

                // We need to pass in the original path if resolveHref returns a data uri because the network link
                //  references a document in a KMZ archive
                if (/^data:/.test(href)) {
                    // No need to build a query string for a data uri, just use as is
                    linkUrl = href;

                    // So if sourceUri isn't the kmz file, then its another kml in the archive, so resolve it
                    if (!/\.kmz/i.test(sourceUri)) {
                        newSourceUri = getAbsoluteUri(newSourceUri, sourceUri);
                    }
                } else {
                    newSourceUri = href; // Not a data uri so use the fully qualified uri
                    viewRefreshMode = queryStringValue(link, 'viewRefreshMode', namespaces.kml);
                    viewBoundScale = defaultValue(queryStringValue(link, 'viewBoundScale', namespaces.kml), 1.0);
                    var defaultViewFormat = (viewRefreshMode === 'onStop') ? 'BBOX=[bboxWest],[bboxSouth],[bboxEast],[bboxNorth]' : '';
                    var viewFormat = defaultValue(queryStringValue(link, 'viewFormat', namespaces.kml), defaultViewFormat);
                    var httpQuery = queryStringValue(link, 'httpQuery', namespaces.kml);
                    queryString = makeQueryString(viewFormat, httpQuery);

                    linkUrl = processNetworkLinkQueryString(dataSource._camera, dataSource._canvas, joinUrls(href, queryString, false),
                        viewBoundScale, dataSource._lastCameraView.bbox);
                }

                var options = {
                    sourceUri : newSourceUri,
                    uriResolver : uriResolver,
                    context : networkEntity.id
                };
                var networkLinkCollection = new EntityCollection();
                var promise = load(dataSource, networkLinkCollection, linkUrl, options).then(function(rootElement) {
                    var entities = dataSource._entityCollection;
                    var newEntities = networkLinkCollection.values;
                    entities.suspendEvents();
                    for (var i = 0; i < newEntities.length; i++) {
                        var newEntity = newEntities[i];
                        if (!defined(newEntity.parent)) {
                            newEntity.parent = networkEntity;
                            mergeAvailabilityWithParent(newEntity);
                        }

                        entities.add(newEntity);
                    }
                    entities.resumeEvents();

                    // Add network links to a list if we need they will need to be updated
                    var refreshMode = queryStringValue(link, 'refreshMode', namespaces.kml);
                    var refreshInterval = defaultValue(queryNumericValue(link, 'refreshInterval', namespaces.kml), 0);
                    if ((refreshMode === 'onInterval' && refreshInterval > 0 ) || (refreshMode === 'onExpire') || (viewRefreshMode === 'onStop')) {
                        var networkLinkControl = queryFirstNode(rootElement, 'NetworkLinkControl', namespaces.kml);
                        var hasNetworkLinkControl = defined(networkLinkControl);

                        var now = JulianDate.now();
                        var networkLinkInfo = {
                            id : createGuid(),
                            href : href,
                            cookie : '',
                            queryString : queryString,
                            lastUpdated : now,
                            updating : false,
                            entity : networkEntity,
                            viewBoundScale : viewBoundScale,
                            needsUpdate : false,
                            cameraUpdateTime : now
                        };

                        var minRefreshPeriod = 0;
                        if (hasNetworkLinkControl) {
                            networkLinkInfo.cookie = defaultValue(queryStringValue(networkLinkControl, 'cookie', namespaces.kml), '');
                            minRefreshPeriod = defaultValue(queryNumericValue(networkLinkControl, 'minRefreshPeriod', namespaces.kml), 0);
                        }

                        if (refreshMode === 'onInterval') {
                            if (hasNetworkLinkControl) {
                                refreshInterval = Math.max(minRefreshPeriod, refreshInterval);
                            }
                            networkLinkInfo.refreshMode = RefreshMode.INTERVAL;
                            networkLinkInfo.time = refreshInterval;
                        } else if (refreshMode === 'onExpire') {
                            var expires;
                            if (hasNetworkLinkControl) {
                                expires = queryStringValue(networkLinkControl, 'expires', namespaces.kml);
                            }
                            if (defined(expires)) {
                                try {
                                    var date = JulianDate.fromIso8601(expires);
                                    var diff = JulianDate.secondsDifference(date, now);
                                    if (diff > 0 && diff < minRefreshPeriod) {
                                        JulianDate.addSeconds(now, minRefreshPeriod, date);
                                    }
                                    networkLinkInfo.refreshMode = RefreshMode.EXPIRE;
                                    networkLinkInfo.time = date;
                                } catch (e) {
                                    oneTimeWarning('kml-refreshMode-onInterval-onExpire', 'KML - NetworkLinkControl expires is not a valid date');
                                }
                            } else {
                                oneTimeWarning('kml-refreshMode-onExpire', 'KML - refreshMode of onExpire requires the NetworkLinkControl to have an expires element');
                            }
                        } else if (dataSource._camera) { // Only allow onStop refreshes if we have a camera
                            networkLinkInfo.refreshMode = RefreshMode.STOP;
                            networkLinkInfo.time = defaultValue(queryNumericValue(link, 'viewRefreshTime', namespaces.kml), 0);
                        } else {
                            oneTimeWarning('kml-refrehMode-onStop-noCamera', 'A NetworkLink with viewRefreshMode=onStop requires a camera be passed in when creating the KmlDataSource');
                        }

                        if (defined(networkLinkInfo.refreshMode)) {
                            dataSource._networkLinks.set(networkLinkInfo.id, networkLinkInfo);
                        }
                    } else if (viewRefreshMode === 'onRegion') {
                        oneTimeWarning('kml-refrehMode-onRegion', 'KML - Unsupported viewRefreshMode: onRegion');
                    }
                });

                promises.push(promise);
            }
        }
    }

    function processFeatureNode(dataSource, node, parent, entityCollection, styleCollection, sourceUri, uriResolver, promises, context, query) {
        var featureProcessor = featureTypes[node.localName];
        if (defined(featureProcessor)) {
            featureProcessor(dataSource, parent, node, entityCollection, styleCollection, sourceUri, uriResolver, promises, context, query);
        } else {
            processUnsupportedFeature(dataSource, parent, node, entityCollection, styleCollection, sourceUri, uriResolver, promises, context);
        }
    }

    function loadKml(dataSource, entityCollection, kml, sourceUri, uriResolver, context, query) {
        entityCollection.removeAll();

        var promises = [];
        var documentElement = kml.documentElement;
        var document = documentElement.localName === 'Document' ? documentElement : queryFirstNode(documentElement, 'Document', namespaces.kml);
        var name = queryStringValue(document, 'name', namespaces.kml);
        if (!defined(name) && defined(sourceUri)) {
            name = getFilenameFromUri(sourceUri);
        }

        // Only set the name from the root document
        if (!defined(dataSource._name)) {
            dataSource._name = name;
        }

        var styleCollection = new EntityCollection(dataSource);
        return when.all(processStyles(dataSource, kml, styleCollection, sourceUri, false, uriResolver, query)).then(function() {
            var element = kml.documentElement;
            if (element.localName === 'kml') {
                var childNodes = element.childNodes;
                for (var i = 0; i < childNodes.length; i++) {
                    var tmp = childNodes[i];
                    if (defined(featureTypes[tmp.localName])) {
                        element = tmp;
                        break;
                    }
                }
            }
            entityCollection.suspendEvents();
            processFeatureNode(dataSource, element, undefined, entityCollection, styleCollection, sourceUri, uriResolver, promises, context, query);
            entityCollection.resumeEvents();

            return when.all(promises).then(function() {
                return kml.documentElement;
            });
        });
    }

    function loadKmz(dataSource, entityCollection, blob, sourceUri) {
        var deferred = when.defer();
        zip.createReader(new zip.BlobReader(blob), function(reader) {
            reader.getEntries(function(entries) {
                var promises = [];
                var uriResolver = {};
                var docEntry;
                var docDefer;
                for (var i = 0; i < entries.length; i++) {
                    var entry = entries[i];
                    if (!entry.directory) {
                        var innerDefer = when.defer();
                        promises.push(innerDefer.promise);
                        if (/\.kml$/i.test(entry.filename)) {
                            // We use the first KML document we come across
                            //  https://developers.google.com/kml/documentation/kmzarchives
                            // Unless we come across a .kml file at the root of the archive because GE does this
                            if (!defined(docEntry) || !/\//i.test(entry.filename)) {
                                if (defined(docEntry)) {
                                    // We found one at the root so load the initial kml as a data uri
                                    loadDataUriFromZip(reader, docEntry, uriResolver, docDefer);
                                }
                                docEntry = entry;
                                docDefer = innerDefer;
                            } else {
                                // Wasn't the first kml and wasn't at the root
                                loadDataUriFromZip(reader, entry, uriResolver, innerDefer);
                            }
                        } else {
                            loadDataUriFromZip(reader, entry, uriResolver, innerDefer);
                        }
                    }
                }

                // Now load the root KML document
                if (defined(docEntry)) {
                    loadXmlFromZip(reader, docEntry, uriResolver, docDefer);
                }
                when.all(promises).then(function() {
                    reader.close();
                    if (!defined(uriResolver.kml)) {
                        deferred.reject(new RuntimeError('KMZ file does not contain a KML document.'));
                        return;
                    }
                    uriResolver.keys = Object.keys(uriResolver);
                    return loadKml(dataSource, entityCollection, uriResolver.kml, sourceUri, uriResolver);
                }).then(deferred.resolve).otherwise(deferred.reject);
            });
        }, function(e) {
            deferred.reject(e);
        });

        return deferred.promise;
    }

    function load(dataSource, entityCollection, data, options) {
        options = defaultValue(options, defaultValue.EMPTY_OBJECT);
        var sourceUri = options.sourceUri;
        var uriResolver = options.uriResolver;
        var context = options.context;
        var query = defined(options.query) ? objectToQuery(options.query) : undefined;

        var promise = data;
        if (typeof data === 'string') {
            promise = loadBlob(proxyUrl(data, dataSource._proxy, query));
            sourceUri = defaultValue(sourceUri, data);
        }

        return when(promise)
            .then(function(dataToLoad) {
                if (dataToLoad instanceof Blob) {
                    return isZipFile(dataToLoad).then(function(isZip) {
                        if (isZip) {
                            return loadKmz(dataSource, entityCollection, dataToLoad, sourceUri);
                        }
                        return readBlobAsText(dataToLoad).then(function(text) {
                            //There's no official way to validate if a parse was successful.
                            //The following check detects the error on various browsers.

                            //Insert missing namespaces
                            text = insertNamespaces(text);

                            //IE raises an exception
                            var kml;
                            var error;
                            try {
                                kml = parser.parseFromString(text, 'application/xml');
                            } catch (e) {
                                error = e.toString();
                            }

                            //The parse succeeds on Chrome and Firefox, but the error
                            //handling is different in each.
                            if (defined(error) || kml.body || kml.documentElement.tagName === 'parsererror') {
                                //Firefox has error information as the firstChild nodeValue.
                                var msg = defined(error) ? error : kml.documentElement.firstChild.nodeValue;

                                //Chrome has it in the body text.
                                if (!msg) {
                                    msg = kml.body.innerText;
                                }

                                //Return the error
                                throw new RuntimeError(msg);
                            }
                            return loadKml(dataSource, entityCollection, kml, sourceUri, uriResolver, context, query);
                        });
                    });
                }
                return loadKml(dataSource, entityCollection, dataToLoad, sourceUri, uriResolver, context, query);
            })
            .otherwise(function(error) {
                dataSource._error.raiseEvent(dataSource, error);
                console.log(error);
                return when.reject(error);
            });
    }

    /**
     * A {@link DataSource} which processes Keyhole Markup Language 2.2 (KML).
     * <p>
     * KML support in Cesium is incomplete, but a large amount of the standard,
     * as well as Google's <code>gx</code> extension namespace, is supported. See Github issue
     * {@link https://github.com/AnalyticalGraphicsInc/cesium/issues/873|#873} for a
     * detailed list of what is and isn't support. Cesium will also write information to the
     * console when it encounters most unsupported features.
     * </p>
     * <p>
     * Non visual feature data, such as <code>atom:author</code> and <code>ExtendedData</code>
     * is exposed via an instance of {@link KmlFeatureData}, which is added to each {@link Entity}
     * under the <code>kml</code> property.
     * </p>
     *
     * @alias KmlDataSource
     * @constructor
     *
     * @param {Camera} options.camera The camera that is used for viewRefreshModes and sending camera properties to network links.
     * @param {Canvas} options.canvas The canvas that is used for sending viewer properties to network links.
     * @param {DefaultProxy} [options.proxy] A proxy to be used for loading external data.
     *
     * @see {@link http://www.opengeospatial.org/standards/kml/|Open Geospatial Consortium KML Standard}
     * @see {@link https://developers.google.com/kml/|Google KML Documentation}
     *
     * @demo {@link http://cesiumjs.org/Cesium/Apps/Sandcastle/index.html?src=KML.html|Cesium Sandcastle KML Demo}
     *
     * @example
     * var viewer = new Cesium.Viewer('cesiumContainer');
     * viewer.dataSources.add(Cesium.KmlDataSource.load('../../SampleData/facilities.kmz',
     *      {
     *           camera: viewer.scene.camera,
     *           canvas: viewer.scene.canvas
     *      })
     * );
     */
    function KmlDataSource(options) {
        options = defaultValue(options, {});
        var camera = options.camera;
        var canvas = options.canvas;

        //>>includeStart('debug', pragmas.debug);
        if (!defined(camera)) {
            throw new DeveloperError('options.camera is required.');
        }
        if (!defined(canvas)) {
            throw new DeveloperError('options.canvas is required.');
        }
        //>>includeEnd('debug');

        this._changed = new Event();
        this._error = new Event();
        this._loading = new Event();
        this._refresh = new Event();
        this._unsupportedNode = new Event();

        this._clock = undefined;
        this._entityCollection = new EntityCollection(this);
        this._name = undefined;
        this._isLoading = false;
        this._proxy = options.proxy;
        this._pinBuilder = new PinBuilder();
        this._networkLinks = new AssociativeArray();
        this._entityCluster = new EntityCluster();

        this._canvas = canvas;
        this._camera = camera;
        this._lastCameraView = {
            position : defined(camera) ? Cartesian3.clone(camera.positionWC) : undefined,
            direction : defined(camera) ? Cartesian3.clone(camera.directionWC) : undefined,
            up : defined(camera) ? Cartesian3.clone(camera.upWC) : undefined,
            bbox : defined(camera) ? camera.computeViewRectangle() : Rectangle.clone(Rectangle.MAX_VALUE)
        };
    }

    /**
     * Creates a Promise to a new instance loaded with the provided KML data.
     *
     * @param {String|Document|Blob} data A url, parsed KML document, or Blob containing binary KMZ data or a parsed KML document.
     * @param {Object} [options] An object with the following properties:
     * @param {Camera} options.camera The camera that is used for viewRefreshModes and sending camera properties to network links.
     * @param {Canvas} options.canvas The canvas that is used for sending viewer properties to network links.
     * @param {DefaultProxy} [options.proxy] A proxy to be used for loading external data.
     * @param {String} [options.sourceUri] Overrides the url to use for resolving relative links and other KML network features.
     * @param {Boolean} [options.clampToGround=false] true if we want the geometry features (Polygons, LineStrings and LinearRings) clamped to the ground. If true, lines will use corridors so use Entity.corridor instead of Entity.polyline.
     * @param {Object} [options.query] Key-value pairs which are appended to all URIs in the CZML.
     *
     * @returns {Promise.<KmlDataSource>} A promise that will resolve to a new KmlDataSource instance once the KML is loaded.
     */
    KmlDataSource.load = function(data, options) {
        options = defaultValue(options, defaultValue.EMPTY_OBJECT);
        var dataSource = new KmlDataSource(options);
        return dataSource.load(data, options);
    };

    defineProperties(KmlDataSource.prototype, {
        /**
         * Gets or sets a human-readable name for this instance.
         * This will be automatically be set to the KML document name on load.
         * @memberof KmlDataSource.prototype
         * @type {String}
         */
        name : {
            get : function() {
                return this._name;
            },
            set : function(value) {
                if (this._name !== value) {
                    this._name = value;
                    this._changed.raiseEvent(this);
                }
            }
        },
        /**
         * Gets the clock settings defined by the loaded KML. This represents the total
         * availability interval for all time-dynamic data. If the KML does not contain
         * time-dynamic data, this value is undefined.
         * @memberof KmlDataSource.prototype
         * @type {DataSourceClock}
         */
        clock : {
            get : function() {
                return this._clock;
            }
        },
        /**
         * Gets the collection of {@link Entity} instances.
         * @memberof KmlDataSource.prototype
         * @type {EntityCollection}
         */
        entities : {
            get : function() {
                return this._entityCollection;
            }
        },
        /**
         * Gets a value indicating if the data source is currently loading data.
         * @memberof KmlDataSource.prototype
         * @type {Boolean}
         */
        isLoading : {
            get : function() {
                return this._isLoading;
            }
        },
        /**
         * Gets an event that will be raised when the underlying data changes.
         * @memberof KmlDataSource.prototype
         * @type {Event}
         */
        changedEvent : {
            get : function() {
                return this._changed;
            }
        },
        /**
         * Gets an event that will be raised if an error is encountered during processing.
         * @memberof KmlDataSource.prototype
         * @type {Event}
         */
        errorEvent : {
            get : function() {
                return this._error;
            }
        },
        /**
         * Gets an event that will be raised when the data source either starts or stops loading.
         * @memberof KmlDataSource.prototype
         * @type {Event}
         */
        loadingEvent : {
            get : function() {
                return this._loading;
            }
        },
        /**
         * Gets an event that will be raised when the data source refreshes a network link.
         * @memberof KmlDataSource.prototype
         * @type {Event}
         */
        refreshEvent : {
            get : function() {
                return this._refresh;
            }
        },
        /**
         * Gets an event that will be raised when the data source finds an unsupported node type.
         * @memberof KmlDataSource.prototype
         * @type {Event}
         */
        unsupportedNodeEvent : {
            get : function() {
                return this._unsupportedNode;
            }
        },
        /**
         * Gets whether or not this data source should be displayed.
         * @memberof KmlDataSource.prototype
         * @type {Boolean}
         */
        show : {
            get : function() {
                return this._entityCollection.show;
            },
            set : function(value) {
                this._entityCollection.show = value;
            }
        },

        /**
         * Gets or sets the clustering options for this data source. This object can be shared between multiple data sources.
         *
         * @memberof KmlDataSource.prototype
         * @type {EntityCluster}
         */
        clustering : {
            get : function() {
                return this._entityCluster;
            },
            set : function(value) {
                //>>includeStart('debug', pragmas.debug);
                if (!defined(value)) {
                    throw new DeveloperError('value must be defined.');
                }
                //>>includeEnd('debug');
                this._entityCluster = value;
            }
        }
    });

    /**
     * Asynchronously loads the provided KML data, replacing any existing data.
     *
     * @param {String|Document|Blob} data A url, parsed KML document, or Blob containing binary KMZ data or a parsed KML document.
     * @param {Object} [options] An object with the following properties:
     * @param {Number} [options.sourceUri] Overrides the url to use for resolving relative links and other KML network features.
     * @returns {Promise.<KmlDataSource>} A promise that will resolve to this instances once the KML is loaded.
     * @param {Boolean} [options.clampToGround=false] true if we want the geometry features (Polygons, LineStrings and LinearRings) clamped to the ground. If true, lines will use corridors so use Entity.corridor instead of Entity.polyline.
     * @param {Object} [options.query] Key-value pairs which are appended to all URIs in the CZML.
     */
    KmlDataSource.prototype.load = function(data, options) {
        //>>includeStart('debug', pragmas.debug);
        if (!defined(data)) {
            throw new DeveloperError('data is required.');
        }
        //>>includeEnd('debug');

        options = defaultValue(options, {});
        DataSource.setLoading(this, true);

        var oldName = this._name;
        this._name = undefined;
        this._clampToGround = defaultValue(options.clampToGround, false);

        var that = this;
        return load(this, this._entityCollection, data, options).then(function() {
            var clock;

            var availability = that._entityCollection.computeAvailability();

            var start = availability.start;
            var stop = availability.stop;
            var isMinStart = JulianDate.equals(start, Iso8601.MINIMUM_VALUE);
            var isMaxStop = JulianDate.equals(stop, Iso8601.MAXIMUM_VALUE);
            if (!isMinStart || !isMaxStop) {
                var date;

                //If start is min time just start at midnight this morning, local time
                if (isMinStart) {
                    date = new Date();
                    date.setHours(0, 0, 0, 0);
                    start = JulianDate.fromDate(date);
                }

                //If stop is max value just stop at midnight tonight, local time
                if (isMaxStop) {
                    date = new Date();
                    date.setHours(24, 0, 0, 0);
                    stop = JulianDate.fromDate(date);
                }

                clock = new DataSourceClock();
                clock.startTime = start;
                clock.stopTime = stop;
                clock.currentTime = JulianDate.clone(start);
                clock.clockRange = ClockRange.LOOP_STOP;
                clock.clockStep = ClockStep.SYSTEM_CLOCK_MULTIPLIER;
                clock.multiplier = Math.round(Math.min(Math.max(JulianDate.secondsDifference(stop, start) / 60, 1), 3.15569e7));
            }

            var changed = false;
            if (clock !== that._clock) {
                that._clock = clock;
                changed = true;
            }

            if (oldName !== that._name) {
                changed = true;
            }

            if (changed) {
                that._changed.raiseEvent(that);
            }

            DataSource.setLoading(that, false);

            return that;
        }).otherwise(function(error) {
            DataSource.setLoading(that, false);
            that._error.raiseEvent(that, error);
            console.log(error);
            return when.reject(error);
        });
    };

    function mergeAvailabilityWithParent(child) {
        var parent = child.parent;
        if (defined(parent)) {
            var parentAvailability = parent.availability;
            if (defined(parentAvailability)) {
                var childAvailability = child.availability;
                if (defined(childAvailability)) {
                    childAvailability.intersect(parentAvailability);
                } else {
                    child.availability = parentAvailability;
                }
            }
        }
    }

    function getNetworkLinkUpdateCallback(dataSource, networkLink, newEntityCollection, networkLinks, processedHref) {
        return function(rootElement) {
            if (!networkLinks.contains(networkLink.id)) {
                // Got into the odd case where a parent network link was updated while a child
                //  network link update was in flight, so just throw it away.
                return;
            }
            var remove = false;
            var networkLinkControl = queryFirstNode(rootElement, 'NetworkLinkControl', namespaces.kml);
            var hasNetworkLinkControl = defined(networkLinkControl);

            var minRefreshPeriod = 0;
            if (hasNetworkLinkControl) {
                if (defined(queryFirstNode(networkLinkControl, 'Update', namespaces.kml))) {
                    oneTimeWarning('kml-networkLinkControl-update', 'KML - NetworkLinkControl updates aren\'t supported.');
                    networkLink.updating = false;
                    networkLinks.remove(networkLink.id);
                    return;
                }
                networkLink.cookie = defaultValue(queryStringValue(networkLinkControl, 'cookie', namespaces.kml), '');
                minRefreshPeriod = defaultValue(queryNumericValue(networkLinkControl, 'minRefreshPeriod', namespaces.kml), 0);
            }

            var now = JulianDate.now();
            var refreshMode = networkLink.refreshMode;
            if (refreshMode === RefreshMode.INTERVAL) {
                if (defined(networkLinkControl)) {
                    networkLink.time = Math.max(minRefreshPeriod, networkLink.time);
                }
            } else if (refreshMode === RefreshMode.EXPIRE) {
                var expires;
                if (defined(networkLinkControl)) {
                    expires = queryStringValue(networkLinkControl, 'expires', namespaces.kml);
                }
                if (defined(expires)) {
                    try {
                        var date = JulianDate.fromIso8601(expires);
                        var diff = JulianDate.secondsDifference(date, now);
                        if (diff > 0 && diff < minRefreshPeriod) {
                            JulianDate.addSeconds(now, minRefreshPeriod, date);
                        }
                        networkLink.time = date;
                    } catch (e) {
                        oneTimeWarning('kml-networkLinkControl-expires', 'KML - NetworkLinkControl expires is not a valid date');
                        remove = true;
                    }
                } else {
                    oneTimeWarning('kml-refreshMode-onExpire', 'KML - refreshMode of onExpire requires the NetworkLinkControl to have an expires element');
                    remove = true;
                }
            }

            var networkLinkEntity = networkLink.entity;
            var entityCollection = dataSource._entityCollection;
            var newEntities = newEntityCollection.values;

            function removeChildren(entity) {
                entityCollection.remove(entity);
                var children = entity._children;
                var count = children.length;
                for (var i = 0; i < count; ++i) {
                    removeChildren(children[i]);
                }
            }

            // Remove old entities
            entityCollection.suspendEvents();
            var entitiesCopy = entityCollection.values.slice();
            var i;
            for (i = 0; i < entitiesCopy.length; ++i) {
                var entityToRemove = entitiesCopy[i];
                if (entityToRemove.parent === networkLinkEntity) {
                    entityToRemove.parent = undefined;
                    removeChildren(entityToRemove);
                }
            }
            entityCollection.resumeEvents();

            // Add new entities
            entityCollection.suspendEvents();
            for (i = 0; i < newEntities.length; i++) {
                var newEntity = newEntities[i];
                if (!defined(newEntity.parent)) {
                    newEntity.parent = networkLinkEntity;
                    mergeAvailabilityWithParent(newEntity);
                }
                entityCollection.add(newEntity);
            }
            entityCollection.resumeEvents();

            // No refresh information remove it, otherwise update lastUpdate time
            if (remove) {
                networkLinks.remove(networkLink.id);
            } else {
                networkLink.lastUpdated = now;
            }

            var availability = entityCollection.computeAvailability();

            var start = availability.start;
            var stop = availability.stop;
            var isMinStart = JulianDate.equals(start, Iso8601.MINIMUM_VALUE);
            var isMaxStop = JulianDate.equals(stop, Iso8601.MAXIMUM_VALUE);
            if (!isMinStart || !isMaxStop) {
                var clock = dataSource._clock;

                if (clock.startTime !== start || clock.stopTime !== stop) {
                    clock.startTime = start;
                    clock.stopTime = stop;
                    dataSource._changed.raiseEvent(dataSource);
                }
            }

            networkLink.updating = false;
            networkLink.needsUpdate = false;
            dataSource._refresh.raiseEvent(dataSource, processedHref);
        };
    }

    var entitiesToIgnore = new AssociativeArray();

    /**
     * Updates any NetworkLink that require updating
     * @function
     *
     * @param {JulianDate} time The simulation time.
     * @returns {Boolean} True if this data source is ready to be displayed at the provided time, false otherwise.
     */
    KmlDataSource.prototype.update = function(time) {
        var networkLinks = this._networkLinks;
        if (networkLinks.length === 0) {
            return true;
        }

        var now = JulianDate.now();
        var that = this;

        entitiesToIgnore.removeAll();

        function recurseIgnoreEntities(entity) {
            var children = entity._children;
            var count = children.length;
            for (var i = 0; i < count; ++i) {
                var child = children[i];
                entitiesToIgnore.set(child.id, child);
                recurseIgnoreEntities(child);
            }
        }

        var cameraViewUpdate = false;
        var lastCameraView = this._lastCameraView;
        var camera = this._camera;
        if (defined(camera) &&
            !(camera.positionWC.equalsEpsilon(lastCameraView.position, CesiumMath.EPSILON7) &&
            camera.directionWC.equalsEpsilon(lastCameraView.direction, CesiumMath.EPSILON7) &&
            camera.upWC.equalsEpsilon(lastCameraView.up, CesiumMath.EPSILON7))) {

            // Camera has changed so update the last view
            lastCameraView.position = Cartesian3.clone(camera.positionWC);
            lastCameraView.direction = Cartesian3.clone(camera.directionWC);
            lastCameraView.up = Cartesian3.clone(camera.upWC);
            lastCameraView.bbox = camera.computeViewRectangle();
            cameraViewUpdate = true;
        }

        var newNetworkLinks = new AssociativeArray();
        var changed = false;
        networkLinks.values.forEach(function(networkLink) {
            var entity = networkLink.entity;
            if (entitiesToIgnore.contains(entity.id)) {
                return;
            }

            if (!networkLink.updating) {
                var doUpdate = false;
                if (networkLink.refreshMode === RefreshMode.INTERVAL) {
                    if (JulianDate.secondsDifference(now, networkLink.lastUpdated) > networkLink.time) {
                        doUpdate = true;
                    }
                }
                else if (networkLink.refreshMode === RefreshMode.EXPIRE) {
                    if (JulianDate.greaterThan(now, networkLink.time)) {
                        doUpdate = true;
                    }

                } else if (networkLink.refreshMode === RefreshMode.STOP) {
                    if (cameraViewUpdate) {
                        networkLink.needsUpdate = true;
                        networkLink.cameraUpdateTime = now;
                    }

                    if (networkLink.needsUpdate && JulianDate.secondsDifference(now, networkLink.cameraUpdateTime) >= networkLink.time) {
                        doUpdate = true;
                    }
                }

                if (doUpdate) {
                    recurseIgnoreEntities(entity);
                    networkLink.updating = true;
                    var newEntityCollection = new EntityCollection();
                    var href = joinUrls(networkLink.href, makeQueryString(networkLink.cookie, networkLink.queryString), false);
                    href = processNetworkLinkQueryString(that._camera, that._canvas, href, networkLink.viewBoundScale, lastCameraView.bbox);
                    load(that, newEntityCollection, href, {context : entity.id})
                        .then(getNetworkLinkUpdateCallback(that, networkLink, newEntityCollection, newNetworkLinks, href))
                        .otherwise(function(error) {
                            var msg = 'NetworkLink ' + networkLink.href + ' refresh failed: ' + error;
                            console.log(msg);
                            that._error.raiseEvent(that, msg);
                        });
                    changed = true;
                }
            }
            newNetworkLinks.set(networkLink.id, networkLink);
        });

        if (changed) {
            this._networkLinks = newNetworkLinks;
            this._changed.raiseEvent(this);
        }

        return true;
    };

    /**
     * Contains KML Feature data loaded into the <code>Entity.kml</code> property by {@link KmlDataSource}.
     * @alias KmlFeatureData
     * @constructor
     */
    function KmlFeatureData() {
        /**
         * Gets the atom syndication format author field.
         * @type Object
         */
        this.author = {
            /**
             * Gets the name.
             * @type String
             * @alias author.name
             * @memberof! KmlFeatureData#
             * @property author.name
             */
            name : undefined,
            /**
             * Gets the URI.
             * @type String
             * @alias author.uri
             * @memberof! KmlFeatureData#
             * @property author.uri
             */
            uri : undefined,
            /**
             * Gets the email.
             * @type String
             * @alias author.email
             * @memberof! KmlFeatureData#
             * @property author.email
             */
            email : undefined
        };

        /**
         * Gets the link.
         * @type Object
         */
        this.link = {
            /**
             * Gets the href.
             * @type String
             * @alias link.href
             * @memberof! KmlFeatureData#
             * @property link.href
             */
            href : undefined,
            /**
             * Gets the language of the linked resource.
             * @type String
             * @alias link.hreflang
             * @memberof! KmlFeatureData#
             * @property link.hreflang
             */
            hreflang : undefined,
            /**
             * Gets the link relation.
             * @type String
             * @alias link.rel
             * @memberof! KmlFeatureData#
             * @property link.rel
             */
            rel : undefined,
            /**
             * Gets the link type.
             * @type String
             * @alias link.type
             * @memberof! KmlFeatureData#
             * @property link.type
             */
            type : undefined,
            /**
             * Gets the link title.
             * @type String
             * @alias link.title
             * @memberof! KmlFeatureData#
             * @property link.title
             */
            title : undefined,
            /**
             * Gets the link length.
             * @type String
             * @alias link.length
             * @memberof! KmlFeatureData#
             * @property link.length
             */
            length : undefined
        };

        /**
         * Gets the unstructured address field.
         * @type String
         */
        this.address = undefined;
        /**
         * Gets the phone number.
         * @type String
         */
        this.phoneNumber = undefined;
        /**
         * Gets the snippet.
         * @type String
         */
        this.snippet = undefined;
        /**
         * Gets the extended data, parsed into a JSON object.
         * Currently only the <code>Data</code> property is supported.
         * <code>SchemaData</code> and custom data are ignored.
         * @type String
         */
        this.extendedData = undefined;
    }

    return KmlDataSource;
});<|MERGE_RESOLUTION|>--- conflicted
+++ resolved
@@ -256,40 +256,20 @@
     }
 
     function insertNamespaces(text) {
-<<<<<<< HEAD
-	var namespaceMap = {
-	    'xsi:' : ["xmlns:xsi=", "'http://www.w3.org/2001/XMLSchema-instance'"]
-	}
-	var firstPart;
-	var lastPart;
-	
-	for (var key in namespaceMap){
-	    if(text.indexOf(key) !== -1 && text.indexOf(namespaceMap[key][0]) === -1) {
-		firstPart = text.substr(0, text.indexOf('<kml') + 4);
-		lastPart = text.substr(firstPart.length);
-		text = firstPart + ' ' + namespaceMap[key][0] + namespaceMap[key][1] + lastPart;
-	    }
-	}
-	return text; 
-=======
         var namespaceMap = {
             'xsi:' : ['xmlns:xsi=', '"http://www.w3.org/2001/XMLSchema-instance"']
         }
         var firstPart;
         var lastPart;
 
-        if(text.trim().substr(0, 5) !== '<?xml')
-            text = '<?xml version="1.0" encoding="UTF-8"?>' + text;
-
         for (var key in namespaceMap){
             if(text.indexOf(key) !== -1 && text.indexOf(namespaceMap[key][0]) === -1) {
-            firstPart = text.substr(0, text.indexOf('<kml') + 4);
-            lastPart = text.substr(firstPart.length);
-            text = firstPart + ' ' + namespaceMap[key][0] + namespaceMap[key][1] + lastPart;
+                firstPart = text.substr(0, text.indexOf('<kml') + 4);
+                lastPart = text.substr(firstPart.length);
+                text = firstPart + ' ' + namespaceMap[key][0] + namespaceMap[key][1] + lastPart;
             }
         }
         return text; 
->>>>>>> ed093b5f
     }
 
     function loadXmlFromZip(reader, entry, uriResolver, deferred) {
