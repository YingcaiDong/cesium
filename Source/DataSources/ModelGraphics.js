/*global define*/
define([
        '../Core/defaultValue',
        '../Core/defined',
        '../Core/defineProperties',
        '../Core/DeveloperError',
        '../Core/Event',
        './createPropertyDescriptor',
        './createRawPropertyDescriptor'
    ], function(
        defaultValue,
        defined,
        defineProperties,
        DeveloperError,
        Event,
        createPropertyDescriptor,
        createRawPropertyDescriptor) {
    "use strict";

    /**
     * A 3D model based on {@link https://github.com/KhronosGroup/glTF|glTF}, the runtime asset format for WebGL, OpenGL ES, and OpenGL.
     * The position and orientation of the model is determined by the containing {@link Entity}.
     * <p>
     * Cesium includes support for glTF geometry, materials, animations, and skinning.
     * Cameras and lights are not currently supported.
     * </p>
     *
     * @alias ModelGraphics
     * @constructor
     *
     * @param {Object} [options] Object with the following properties:
     * @param {Property} [options.uri] A string Property specifying the URI of the glTF asset.
     * @param {Property} [options.show=true] A boolean Property specifying the visibility of the model.
     * @param {Property} [options.scale=1.0] A numeric Property specifying a uniform linear scale.
     * @param {Property} [options.minimumPixelSize=0.0] A numeric Property specifying the approximate minimum pixel size of the model regardless of zoom.
<<<<<<< HEAD
     * @param {Property} [options.runAnimations=true] A boolean Property specifying if glTF animations specified in the model should be started.
=======
     * @param {Property} [options.maximumScale] The maximum scale size of a model. An upper limit for minimumPixelSize.
>>>>>>> 2ab93e07
     *
     * @see {@link http://cesiumjs.org/2014/03/03/Cesium-3D-Models-Tutorial/|3D Models Tutorial}
     * @demo {@link http://cesiumjs.org/Cesium/Apps/Sandcastle/index.html?src=3D%20Models.html|Cesium Sandcastle 3D Models Demo}
     */
    var ModelGraphics = function(options) {
        this._show = undefined;
        this._showSubscription = undefined;
        this._scale = undefined;
        this._scaleSubscription = undefined;
        this._minimumPixelSize = undefined;
        this._minimumPixelSizeSubscription = undefined;
        this._maximumScale = undefined;
        this._maximumScaleSubscription = undefined;
        this._uri = undefined;
        this._uriSubscription = undefined;
        this._runAnimations = undefined;
        this._runAnimationsSubscription = undefined;
        this._nodeTransformations = undefined;
        this._nodeTransformationsSubscription = undefined;
        this._definitionChanged = new Event();

        this.merge(defaultValue(options, defaultValue.EMPTY_OBJECT));
    };

    defineProperties(ModelGraphics.prototype, {
        /**
         * Gets the event that is raised whenever a property or sub-property is changed or modified.
         * @memberof ModelGraphics.prototype
         * @type {Event}
         * @readonly
         */
        definitionChanged : {
            get : function() {
                return this._definitionChanged;
            }
        },

        /**
         * Gets or sets the boolean Property specifying the visibility of the model.
         * @memberof ModelGraphics.prototype
         * @type {Property}
         * @default true
         */
        show : createPropertyDescriptor('show'),

        /**
         * Gets or sets the numeric Property specifying a uniform linear scale
         * for this model. Values greater than 1.0 increase the size of the model while
         * values less than 1.0 decrease it.
         * @memberof ModelGraphics.prototype
         * @type {Property}
         * @default 1.0
         */
        scale : createPropertyDescriptor('scale'),

        /**
         * Gets or sets the numeric Property specifying the approximate minimum
         * pixel size of the model regardless of zoom. This can be used to ensure that
         * a model is visible even when the viewer zooms out.  When <code>0.0</code>,
         * no minimum size is enforced.
         * @memberof ModelGraphics.prototype
         * @type {Property}
         * @default 0.0
         */
        minimumPixelSize : createPropertyDescriptor('minimumPixelSize'),

        /**
         * Gets or sets the numeric Property specifying the maximum scale
         * size of a model. This property is used as an upper limit for 
         * {@link ModelGraphics#minimumPixelSize}.
         * @memberof ModelGraphics.prototype
         * @type {Property}
         */
        maximumScale : createPropertyDescriptor('maximumScale'),

        /**
         * Gets or sets the string Property specifying the URI of the glTF asset.
         * @memberof ModelGraphics.prototype
         * @type {Property}
         */
        uri : createPropertyDescriptor('uri'),

        /**
         * Gets or sets the boolean Property specifying if glTF animations should be run.
         * @memberof ModelGraphics.prototype
         * @type {Property}
         * @default true
         */
        runAnimations : createPropertyDescriptor('runAnimations'),

        /**
         * Gets or sets the object Property specifying the 3D transformations to apply to glTF asset nodes.
         * @memberof ModelGraphics.prototype
         * @type {Property}
         */
        nodeTransformations : createPropertyDescriptor('nodeTransformations')
    });

    /**
     * Duplicates this instance.
     *
     * @param {ModelGraphics} [result] The object onto which to store the result.
     * @returns {ModelGraphics} The modified result parameter or a new instance if one was not provided.
     */
    ModelGraphics.prototype.clone = function(result) {
        if (!defined(result)) {
            return new ModelGraphics(this);
        }
        result.show = this.show;
        result.scale = this.scale;
        result.minimumPixelSize = this.minimumPixelSize;
        result.maximumScale = this.maximumScale;
        result.uri = this.uri;
        result.runAnimations = this.runAnimations;
        result.nodeTransformations = this.nodeTransformations;

        return result;
    };

    /**
     * Assigns each unassigned property on this object to the value
     * of the same property on the provided source object.
     *
     * @param {ModelGraphics} source The object to be merged into this object.
     */
    ModelGraphics.prototype.merge = function(source) {
        //>>includeStart('debug', pragmas.debug);
        if (!defined(source)) {
            throw new DeveloperError('source is required.');
        }
        //>>includeEnd('debug');

        this.show = defaultValue(this.show, source.show);
        this.scale = defaultValue(this.scale, source.scale);
        this.minimumPixelSize = defaultValue(this.minimumPixelSize, source.minimumPixelSize);
        this.maximumScale = defaultValue(this.maximumScale, source.maximumScale);
        this.uri = defaultValue(this.uri, source.uri);
        this.runAnimations = defaultValue(this.runAnimations, source.runAnimations);
        this.nodeTransformations = defaultValue(this.nodeTransformations, source.nodeTransformations);
    };

    return ModelGraphics;
});<|MERGE_RESOLUTION|>--- conflicted
+++ resolved
@@ -33,11 +33,8 @@
      * @param {Property} [options.show=true] A boolean Property specifying the visibility of the model.
      * @param {Property} [options.scale=1.0] A numeric Property specifying a uniform linear scale.
      * @param {Property} [options.minimumPixelSize=0.0] A numeric Property specifying the approximate minimum pixel size of the model regardless of zoom.
-<<<<<<< HEAD
+     * @param {Property} [options.maximumScale] The maximum scale size of a model. An upper limit for minimumPixelSize.
      * @param {Property} [options.runAnimations=true] A boolean Property specifying if glTF animations specified in the model should be started.
-=======
-     * @param {Property} [options.maximumScale] The maximum scale size of a model. An upper limit for minimumPixelSize.
->>>>>>> 2ab93e07
      *
      * @see {@link http://cesiumjs.org/2014/03/03/Cesium-3D-Models-Tutorial/|3D Models Tutorial}
      * @demo {@link http://cesiumjs.org/Cesium/Apps/Sandcastle/index.html?src=3D%20Models.html|Cesium Sandcastle 3D Models Demo}
