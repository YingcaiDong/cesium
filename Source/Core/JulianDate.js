--- conflicted
+++ resolved
@@ -381,9 +381,6 @@
         iso8601String = iso8601String.replace(',', '.');
 
         //Split the string into its date and time components, denoted by a mandatory T
-<<<<<<< HEAD
-        var tokens = iso8601String.split('T'), year, month = 1, day = 1, hour = 0, minute = 0, second = 0, millisecond = 0;
-=======
         var tokens = iso8601String.split('T');
         var year;
         var month = 1;
@@ -392,7 +389,6 @@
         var minute = 0;
         var second = 0;
         var millisecond = 0;
->>>>>>> bea7cda4
 
         //Lacking a time is okay, but a missing date is illegal.
         var date = tokens[0];
